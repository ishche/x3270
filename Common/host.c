--- conflicted
+++ resolved
@@ -1,9 +1,5 @@
 /*
-<<<<<<< HEAD
- * Copyright (c) 1993-2018 Paul Mattes.
-=======
  * Copyright (c) 1993-2019 Paul Mattes.
->>>>>>> dbb1a9f8
  * All rights reserved.
  *
  * Redistribution and use in source and binary forms, with or without
@@ -514,13 +510,8 @@
 
     has_colons = (strchr(chost, ':') != NULL);
     Replace(qualified_host, xs_buffer("%s%s%s%s%s:%s%s%s",
-<<<<<<< HEAD
-		HOST_FLAG(SSL_HOST)? "L:": "",
-		HOST_FLAG(SSL_HOST)? "Y:": "",
-=======
 		HOST_FLAG(TLS_HOST)? "L:": "",
 		HOST_FLAG(NO_VERIFY_CERT_HOST)? "Y:": "",
->>>>>>> dbb1a9f8
 		has_colons? "[": "",
 		chost,
 		has_colons? "]": "",
