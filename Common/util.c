--- conflicted
+++ resolved
@@ -156,11 +156,7 @@
     }
 
     /* Copy what fits. */
-<<<<<<< HEAD
-    (void) snprintf(buf, len, "%s", vb_buf(&r)? vb_buf(&r): "");
-=======
     snprintf(buf, len, "%s", vb_buf(&r)? vb_buf(&r): "");
->>>>>>> dbb1a9f8
     vb_free(&r);
 
     return buf;
