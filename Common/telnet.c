/*
 * Copyright (c) 1993-2019 Paul Mattes.
 * Copyright (c) 2004, Don Russell.
 * Copyright (c) 1990, Jeff Sparkes.
 * Copyright (c) 1989, Georgia Tech Research Corporation (GTRC), Atlanta,
 *  GA 30332.
 * All rights reserved.
 * 
 * Redistribution and use in source and binary forms, with or without
 * modification, are permitted provided that the following conditions
 * are met:
 *     * Redistributions of source code must retain the above copyright
 *       notice, this list of conditions and the following disclaimer.
 *     * Redistributions in binary form must reproduce the above copyright
 *       notice, this list of conditions and the following disclaimer in the
 *       documentation and/or other materials provided with the distribution.
 *     * Neither the names of Paul Mattes, Don Russell, Jeff Sparkes, GTRC
 *       nor their contributors may be used to endorse or promote products
 *       derived from this software without specific prior written permission.
 * 
 * THIS SOFTWARE IS PROVIDED BY PAUL MATTES, DON RUSSELL, JEFF SPARKES AND
 * GTRC "AS IS" AND ANY EXPRESS OR IMPLIED WARRANTIES, INCLUDING, BUT NOT
 * LIMITED TO, THE IMPLIED WARRANTIES OF MERCHANTABILITY AND FITNESS FOR
 * A PARTICULAR PURPOSE ARE DISCLAIMED. IN NO EVENT SHALL PAUL MATTES,
 * DON RUSSELL, JEFF SPARKES OR GTRC BE LIABLE FOR ANY DIRECT, INDIRECT,
 * INCIDENTAL, SPECIAL, EXEMPLARY, OR CONSEQUENTIAL DAMAGES (INCLUDING,
 * BUT NOT LIMITED TO, PROCUREMENT OF SUBSTITUTE GOODS OR SERVICES; LOSS OF
 * USE, DATA, OR PROFITS; OR BUSINESS INTERRUPTION) HOWEVER CAUSED AND ON
 * ANY THEORY OF LIABILITY, WHETHER IN CONTRACT, STRICT LIABILITY, OR TORT
 * (INCLUDING NEGLIGENCE OR OTHERWISE) ARISING IN ANY WAY OUT OF THE USE
 * OF THIS SOFTWARE, EVEN IF ADVISED OF THE POSSIBILITY OF SUCH DAMAGE.
 */

/*
 *	telnet.c
 *		This module initializes and manages a telnet socket to
 *		the given IBM host.
 */

#include "globals.h"

#if !defined(_WIN32) /*[*/
# include <sys/ioctl.h>
# include <netinet/in.h>
#endif /*]*/
#define TELCMDS 1
#define TELOPTS 1
#include "arpa_telnet.h"
#if !defined(_WIN32) /*[*/
# include <arpa/inet.h>
#endif /*]*/
#include <errno.h>
#include <fcntl.h>
#if !defined(_WIN32) /*[*/
# include <netdb.h>
#endif /*]*/
#include <stdint.h>
#include "tn3270e.h"
#include "3270ds.h"

#include "appres.h"

#include "actions.h"
#include "b3270proto.h"
#include "b8.h"
#include "ctlrc.h"
#include "host.h"
#include "indent_s.h"
#include "kybd.h"
#include "lazya.h"
#include "linemode.h"
#include "nvt.h"
#include "popups.h"
#include "proxy.h"
#include "resolver.h"
#include "sio.h"
#include "sioc.h"
#include "split_host.h"
#include "ssl_passwd_gui.h"
#include "stats.h"
#include "status.h"
#include "task.h"
#include "telnet.h"
#include "telnet_core.h"
#include "telnet_gui.h"
#include "telnet_private.h"
#include "telnet_sio.h"
#include "trace.h"
#include "unicodec.h"
#include "utils.h"
#include "w3misc.h"
#include "xio.h"

#if !defined(TELOPT_NAWS) /*[*/
# define TELOPT_NAWS	31
#endif /*]*/

#if !defined(TELOPT_STARTTLS) /*[*/
# define TELOPT_STARTTLS	46
#endif /*]*/
#define TLS_FOLLOWS	1

#define BUFSZ		32768
#define TRACELINE	72

#define N_OPTS		256

/* Globals */
char    	*hostname = NULL;
time_t          ns_time;
int             ns_brcvd;
int             ns_rrcvd;
int             ns_bsent;
int             ns_rsent;
unsigned char  *obuf;		/* 3270 output buffer */
unsigned char  *obptr = (unsigned char *) NULL;
bool            linemode = true;
#if defined(LOCAL_PROCESS) /*[*/
bool		local_process = false;
#endif /*]*/
char           *termtype;

const char *telquals[3] = { "IS", "SEND", "INFO" };

/* Statics */
static socket_t sock = INVALID_SOCKET;	/* active socket */
#if defined(_WIN32) /*[*/
static HANDLE	sock_handle = INVALID_HANDLE_VALUE;
#endif /*]*/
static unsigned char myopts[N_OPTS], hisopts[N_OPTS];
			/* telnet option flags */
static bool did_ne_send;
static bool deferred_will_ttype;
static unsigned char *ibuf = (unsigned char *) NULL;
			/* 3270 input buffer */
static unsigned char *ibptr;
static int      ibuf_size = 0;	/* size of ibuf */
static unsigned char *obuf_base = NULL;
static int	obuf_size = 0;
static unsigned char *netrbuf = NULL;
			/* network input buffer */
static unsigned char *sbbuf = NULL;
			/* telnet sub-option buffer */
static unsigned char *sbptr;
static unsigned char telnet_state;
static int      syncing;
#if !defined(_WIN32) /*[*/
static ioid_t output_id = NULL_IOID;
#endif /*]*/
static ioid_t	connect_timeout_id = NULL_IOID;	/* explicit Connect timeout */
static ioid_t	nop_timeout_id = NULL_IOID;
static char     ttype_tmpval[13];

static unsigned short e_xmit_seq; /* transmit sequence number */
static int response_required;

static size_t   nvt_data = 0;
static int	tn3270e_negotiated = 0;
static enum { E_UNBOUND, E_3270, E_NVT, E_SSCP } tn3270e_submode = E_UNBOUND;
static int	tn3270e_bound = 0;
static unsigned char *bind_image = NULL;
static size_t	bind_image_len = 0;
static char	*plu_name = NULL;
static int	maxru_sec = 0;
static int	maxru_pri = 0;
static int	bind_rd = 0;
static int	bind_cd = 0;
static int	bind_ra = 0;
static int	bind_ca = 0;
#define BIND_DIMS_PRESENT	0x1	/* BIND included screen dimensions */
#define BIND_DIMS_ALT		0x2	/* BIND included alternate size */
#define BIND_DIMS_VALID		0x4	/* BIND screen sizes were valid */
static unsigned	bind_state = 0;
static char	**lus = NULL;
static char	**curr_lu = NULL;
static char	*try_lu = NULL;

static proxytype_t proxy_type = PT_NONE;
static bool	proxy_pending = false;
static char	*proxy_user = NULL;
static char	*proxy_host = NULL;
static char	*proxy_portname = NULL;
static unsigned short proxy_port = 0;

static b8_t e_funcs;		/* negotiated TN3270E functions */

static bool	secure_connection;
static char	*net_accept;

static enum cstate starttls_pending = NOT_CONNECTED;

static bool telnet_fsm(unsigned char c);
static void net_rawout(unsigned const char *buf, size_t len);
static void check_in3270(void);
static void store3270in(unsigned char c);
static void check_linemode(bool init);
static int non_blocking(bool on);
static void net_connected(void);
static void connection_complete(void);
static int tn3270e_negotiate(void);
static int process_eor(void);
static const char *tn3270e_function_names(const unsigned char *, int);
static void tn3270e_subneg_send(unsigned char, b8_t *);
static void tn3270e_fdecode(const unsigned char *, int, b8_t *);
static void tn3270e_ack(void);
static void tn3270e_nak(enum pds);
static void net_starttls_continue(void);

static const char *nnn(int c);

static void net_hexnvt_out_framed(unsigned char *buf, int len, bool framed);

/* telnet states */
#define TNS_DATA	0	/* receiving data */
#define TNS_IAC		1	/* got an IAC */
#define TNS_WILL	2	/* got an IAC WILL */
#define TNS_WONT	3	/* got an IAC WONT */
#define TNS_DO		4	/* got an IAC DO */
#define TNS_DONT	5	/* got an IAC DONT */
#define TNS_SB		6	/* got an IAC SB */
#define TNS_SB_IAC	7	/* got an IAC after an IAC SB */

/* telnet predefined messages */
static unsigned char	do_opt[]	= { 
	IAC, DO, '_' };
static unsigned char	dont_opt[]	= { 
	IAC, DONT, '_' };
static unsigned char	will_opt[]	= { 
	IAC, WILL, '_' };
static unsigned char	wont_opt[]	= { 
	IAC, WONT, '_' };
static unsigned char	functions_req[] = {
	IAC, SB, TELOPT_TN3270E, TN3270E_OP_FUNCTIONS };

static const char *reason_code[8] = { "CONN-PARTNER", "DEVICE-IN-USE",
	"INV-ASSOCIATE", "INV-NAME", "INV-DEVICE-TYPE", "TYPE-NAME-ERROR",
	"UNKNOWN-ERROR", "UNSUPPORTED-REQ" };
#  define rsn(n)	(((n) <= TN3270E_REASON_UNSUPPORTED_REQ)? \
			reason_code[(n)]: "??")
static const char *function_name[5] = { "BIND-IMAGE", "DATA-STREAM-CTL",
	"RESPONSES", "SCS-CTL-CODES", "SYSREQ" };
# define fnn(n)	(((n) <= TN3270E_FUNC_SYSREQ)? \
			function_name[(n)]: "??")
static const char *data_type[9] = { "3270-DATA", "SCS-DATA", "RESPONSE",
	"BIND-IMAGE", "UNBIND", "NVT-DATA", "REQUEST", "SSCP-LU-DATA",
	"PRINT-EOJ" };
# define e_dt(n)	(((n) <= TN3270E_DT_PRINT_EOJ)? \
			data_type[(n)]: "??")
static const char *req_flag[1] = { " ERR-COND-CLEARED" };
# define e_rq(fn, n) (((fn) == TN3270E_DT_REQUEST)? \
			(((n) <= TN3270E_RQF_ERR_COND_CLEARED)? \
			req_flag[(n)]: " ??"): "")
static const char *hrsp_flag[3] = { "NO-RESPONSE", "ERROR-RESPONSE",
	"ALWAYS-RESPONSE" };
# define e_hrsp(n) (((n) <= TN3270E_RSF_ALWAYS_RESPONSE)? \
			hrsp_flag[(n)]: "??")
static const char *trsp_flag[2] = { "POSITIVE-RESPONSE", "NEGATIVE-RESPONSE" };
# define e_trsp(n) (((n) <= TN3270E_RSF_NEGATIVE_RESPONSE)? \
			trsp_flag[(n)]: "??")
# define e_rsp(fn, n) (((fn) == TN3270E_DT_RESPONSE)? e_trsp(n): e_hrsp(n))
const char *state_name[NUM_CSTATE] = {
    CstateNotConnected,
    CstateReconnecting,
    CstateTlsPasswordPending,
    CstateResolving,
    CstateTcpPending,
    CstateTlsPending,
    CstateProxyPending,
    CstateTelnetPending,
    CstateConnectedNvt,
    CstateConnectedNvtCharmode,
    CstateConnected3270,
    CstateConnectedUnbound,
    CstateConnectedEnvt,
    CstateConnectedSscp,
    CstateConnectedTn3270e
};

#if !defined(_WIN32) /*[*/
# define XMIT_ROWS	((appres.c3270.altscreen)? MODEL_2_ROWS: maxROWS)
# define XMIT_COLS	((appres.c3270.altscreen)? MODEL_2_COLS: maxCOLS)
#else /*][*/
# define XMIT_ROWS	maxROWS
# define XMIT_COLS	maxCOLS
#endif /*]*/

sio_t sio = NULL;

static void continue_tls(unsigned char *sbbuf, int len);
static bool refused_tls = false;
static bool nested_tls = false;
static bool any_host_data = false;
static bool need_tls_follows = false;

static bool net_connect_pending;

#if !defined(_WIN32) /*[*/
static void output_possible(iosrc_t fd, ioid_t id);
#endif /*]*/

#if defined(_WIN32) /*[*/
# define socket_errno()	WSAGetLastError()
# define socket_strerror(n) win32_strerror(n)
# define SE_EWOULDBLOCK	WSAEWOULDBLOCK
# define SE_ECONNRESET	WSAECONNRESET
# define SE_EINTR	WSAEINTR
# define SE_EAGAIN	WSAEINPROGRESS
# define SE_EPIPE	WSAECONNABORTED
# define SE_EINPROGRESS	WSAEINPROGRESS
# define SOCK_IOCTL(s, f, v)	ioctlsocket(s, f, (DWORD *)v)
# define IOCTL_T	u_long
#else /*][*/
# define socket_errno()	errno
# define socket_strerror(n) strerror(n)
# define SE_EWOULDBLOCK	EWOULDBLOCK
# define SE_ECONNRESET	ECONNRESET
# define SE_EINTR	EINTR
# define SE_EAGAIN	EAGAIN
# define SE_EPIPE	EPIPE
# if defined(EINPROGRESS) /*[*/
#  define SE_EINPROGRESS	EINPROGRESS
# endif /*]*/
# define SOCK_IOCTL	ioctl
# define IOCTL_T	int
#endif /*]*/

#if defined(SE_EINPROGRESS) /*[*/
# define IS_EINPROGRESS(e)	((e) == SE_EINPROGRESS)
#else /*][*/
# define IS_EINPROGRESS(e)	false
#endif /*]*/

typedef union {
    struct sockaddr sa;
    struct sockaddr_in sin;
#if defined(X3270_IPV6) /*[*/
    struct sockaddr_in6 sin6;
#endif /*]*/
} sockaddr_46_t;

#define NUM_HA	4
static sockaddr_46_t haddr[NUM_HA];
static socklen_t ha_len[NUM_HA] = {
    sizeof(haddr[0]), sizeof(haddr[0]), sizeof(haddr[0]), sizeof(haddr[0])
};
static int num_ha = 0;
static int ha_ix = 0;
static int resolver_pipe[2] = { -1, -1 };
static int resolver_slot = -1;
static iosrc_t resolver_event = INVALID_IOSRC;

#if defined(_WIN32) /*[*/
void
popup_a_sockerr(const char *fmt, ...)
{
    va_list args;
    char *buffer;

    va_start(args, fmt);
    buffer = vlazyaf(fmt, args);
    va_end(args);
    connect_error("%s: %s", buffer, win32_strerror(socket_errno()));
}
#else /*][*/
void
popup_a_sockerr(const char *fmt, ...)
{
    va_list args;
    char *buffer;

    va_start(args, fmt);
    buffer = vlazyaf(fmt, args);
    va_end(args);
    connect_errno(errno, "%s", buffer);
}
#endif /*]*/

/* The host connection timed out. */
static void
connect_timed_out(ioid_t id _is_unused)
{
    connect_error("Host connection timed out");
    connect_timeout_id = NULL_IOID;
    host_disconnect(true);
}

/* Connect to one of the addresses in haddr[]. */
static iosrc_t
connect_to(int ix, bool noisy, bool *pending)
{
    int			on = 1;
    char		hn[256];
    char		pn[256];
    char		*errmsg;
#if defined(OMTU) /*[*/
    int			mtu = OMTU;
#endif /*]*/
#   define close_fail	{ SOCK_CLOSE(sock); \
    			  sock = INVALID_SOCKET; \
    			  return INVALID_IOSRC; \
			}

    /* create the socket */
    if ((sock = socket(haddr[ix].sa.sa_family, SOCK_STREAM, IPPROTO_TCP)) ==
	    INVALID_SOCKET) {
	popup_a_sockerr("socket");
	return INVALID_IOSRC;
    }

    /* set options for inline out-of-band data and keepalives */
    if (setsockopt(sock, SOL_SOCKET, SO_OOBINLINE, (char *)&on,
		sizeof(on)) < 0) {
	popup_a_sockerr("setsockopt(SO_OOBINLINE)");
	close_fail;
    }
    if (setsockopt(sock, SOL_SOCKET, SO_KEEPALIVE, (char *)&on,
		sizeof(on)) < 0) {
	popup_a_sockerr("setsockopt(SO_KEEPALIVE)");
	close_fail;
    }
#if defined(OMTU) /*[*/
    if (setsockopt(sock, SOL_SOCKET, SO_SNDBUF, (char *)&mtu,
		sizeof(mtu)) < 0) {
	popup_a_sockerr("setsockopt(SO_SNDBUF)");
	close_fail;
    }
#endif /*]*/

    /* set the socket to be non-delaying */
    if (non_blocking(true) < 0) {
	close_fail;
    }

#if !defined(_WIN32) /*[*/
    /* don't share the socket with our children */
    fcntl(sock, F_SETFD, 1);
#endif /*]*/

    /* init ssl */
    if (HOST_FLAG(TLS_HOST)) {
	if (!sio_supported()) {
	    popup_an_error("TLS not supported\n");
	    close_fail;
	}
    }

    if (numeric_host_and_port(&haddr[ix].sa, ha_len[ix], hn, sizeof(hn), pn,
		sizeof(pn), &errmsg)) {
	vtrace("Trying %s, port %s...\n", hn, pn);
	telnet_gui_connecting(hn, pn);
    }

    /* Set an explicit timeout, if configured. */
    if (appres.connect_timeout) {
	connect_timeout_id = AddTimeOut(appres.connect_timeout * 1000,
		connect_timed_out);
    }

    /* connect */
    if (connect(sock, &haddr[ix].sa, ha_len[ix]) == -1) {
	if (socket_errno() == SE_EWOULDBLOCK ||
		IS_EINPROGRESS(socket_errno())) {
	    vtrace("TCP connection pending.\n");
	    *pending = true;
#if !defined(_WIN32) /*[*/
	    output_id = AddOutput(sock, output_possible);
#endif /*]*/
	} else {
	    if (noisy) {
		popup_a_sockerr("Connect to %s, port %d", hostname,
			current_port);
	    }
	    close_fail;
	}
    } else {
#if false
	if (non_blocking(false) < 0) {
	    close_fail;
	}
#endif
	net_connected();

	/* net_connected() can cause the connection to fail. */
	if (sock == INVALID_SOCKET) {
	    close_fail;
	}
    }

    /* all done */
#if defined(_WIN32) /*[*/
    sock_handle = CreateEvent(NULL, FALSE, FALSE, NULL);
    if (sock_handle == NULL) {
	fprintf(stderr, "Cannot create socket handle: %s\n",
		win32_strerror(GetLastError()));
	x3270_exit(1);
    }
    if (WSAEventSelect(sock, sock_handle, FD_READ | FD_CONNECT | FD_CLOSE)
	    != 0) {
	fprintf(stderr, "WSAEventSelect failed: %s\n",
		win32_strerror(GetLastError()));
	x3270_exit(1);
    }

    return sock_handle;
#else /*][*/
    return sock;
#endif /*]*/
}

/* Complete a connection, now that the hostname has been resolved. */
static net_connect_t
finish_connect(iosrc_t *iosrc)
{
    iosrc_t s;

    /* Set up the TLS context, whether this is an TLS host or not. */
    if (sio_supported()) {
	bool pending = false;

	sio = sio_init_wrapper(NULL, HOST_FLAG(NO_VERIFY_CERT_HOST),
		net_accept, &pending);
	if (sio == NULL) {
	    if (pending) {
		net_connect_pending = true;
		return NC_TLS_PASS;
	    }
	    net_disconnect(false);
	    return NC_FAILED;
	}
    }

    /* Try each of the haddrs. */
    ha_ix = 0;
    while (ha_ix < num_ha) {
	bool pending = false;

	if ((s = connect_to(ha_ix, (ha_ix == num_ha - 1),
			&pending)) != INVALID_IOSRC) {
	    *iosrc = s;
	    return pending? NC_CONNECT_PENDING: NC_CONNECTED;
	}
	ha_ix++;
    }

    /* Ran out. */
    return NC_FAILED;
}

/* There is data on the resolver pipe. */
static void
resolve_done(iosrc_t fd, ioid_t id)
{
    int nr;
    char slot_byte;
    int slot;
    int rv;
    char *errmsg;
    iosrc_t iosrc = INVALID_IOSRC;
    net_connect_t nc;

    /* Read the data, which is the slot number. */
    nr = read(resolver_pipe[0], &slot_byte, 1);
    if (nr < 0) {
	popup_an_errno(errno, "Resolver pipe");
	return;
    }
    if (nr == 0) {
	popup_an_error("Resolver pipe EOF");
    }

    /* Might be a canceled request. */
    slot = (int)slot_byte;
    if (slot != resolver_slot) {
	vtrace("Cleaning up canceled resolver slot %d\n", slot);
	cleanup_host_and_port(slot);
	return;
    }

    vtrace("Resolution complete\n");
    rv = collect_host_and_port(slot, &haddr[0].sa, sizeof(haddr[0]), ha_len,
	    &current_port, &errmsg, NUM_HA, &num_ha);
    if (RHP_IS_ERROR(rv)) {
	connect_error("%s", errmsg);
	return;
    }

    /* Proceed with the connection. */
    nc = finish_connect(&iosrc);
    if (nc == NC_FAILED) {
	host_disconnect(true);
    } else {
	host_continue_connect(iosrc, nc);
    }
}

/*
 * net_connect
 *	Establish a telnet socket to the given host passed as an argument.
 *	Called only once and is responsible for setting up the telnet
 *	variables.  Returns the file descriptor of the connected socket.
 */
net_connect_t
net_connect(const char *host, char *portname, char *accept, bool ls,
	iosrc_t *iosrc)
{
    struct servent       *sp;
    struct hostent       *hp;
    char	       	passthru_haddr[8];
    int			passthru_len = 0;
    unsigned short	passthru_port = 0;
    char		*errmsg;

    if (sizeof(state_name)/sizeof(state_name[0]) != NUM_CSTATE) {
	Error("telnet cstate_name has the wrong number of elements");
    }

    *iosrc = INVALID_IOSRC;

    if (netrbuf == NULL) {
	netrbuf = (unsigned char *)Malloc(BUFSZ);
    }

    linemode_init();
    ns_brcvd = 0;
    ns_rrcvd = 0;
    ns_bsent = 0;
    ns_rsent = 0;

    environ_init();

    environ_init();

    Replace(hostname, NewString(host));
    net_accept = accept;

    starttls_pending = NOT_CONNECTED;
    st_changed(ST_SECURE, false);

    /* set up temporary termtype */
    if (appres.termname != NULL) {
	termtype = appres.termname;
    } else if (appres.nvt_mode || HOST_FLAG(ANSI_HOST)) {
	termtype = "xterm";
    } else if (ov_rows || ov_cols) {
	termtype = "IBM-DYNAMIC";
    } else if (HOST_FLAG(STD_DS_HOST)) {
<<<<<<< HEAD
	(void) snprintf(ttype_tmpval, sizeof(ttype_tmpval), "IBM-327%c-%d",
		appres.m3279? '9': '8', model_num);
=======
	snprintf(ttype_tmpval, sizeof(ttype_tmpval), "IBM-327%c-%d",
		mode.m3279? '9': '8', model_num);
>>>>>>> dbb1a9f8
	termtype = ttype_tmpval;
    } else {
	termtype = full_model_name;
    }

    /* get the passthru host and port number */
    if (HOST_FLAG(PASSTHRU_HOST)) {
	const char *hn;

	hn = getenv("INTERNET_HOST");
	if (hn == NULL) {
	    hn = "internet-gateway";
	}

	hp = gethostbyname(hn);
	if (hp == (struct hostent *) 0) {
	    connect_error("Unknown passthru host: %s", hn);
	    return NC_FAILED;
	}
	memmove(passthru_haddr, hp->h_addr, hp->h_length);
	passthru_len = hp->h_length;

	sp = getservbyname("telnet-passthru","tcp");
	if (sp != NULL) {
	    passthru_port = sp->s_port;
	} else {
	    passthru_port = htons(3514);
	}
    } else if (appres.proxy != NULL) {
	proxytype_t pt;
	unsigned long lport;
	char *ptr;
	struct servent *sp;

	pt = proxy_setup(appres.proxy, &proxy_user, &proxy_host,
		&proxy_portname);
	if (pt == PT_ERROR) {
	    return NC_FAILED;
	}

	lport = strtoul(portname, &ptr, 0);
	if (ptr == portname || *ptr != '\0' || lport == 0L ||
		lport & ~0xffff) {
	    if (!(sp = getservbyname(portname, "tcp"))) {
		connect_error("Unknown port number or service: %s",
			portname);
		return NC_FAILED;
	    }
	    current_port = ntohs(sp->s_port);
	} else {
	    current_port = (unsigned short)lport;
	}
	proxy_type = pt;
	proxy_pending = true;
    }

    /* fill in the socket address of the given host */
    memset((char *) &haddr, 0, sizeof(haddr));
    if (HOST_FLAG(PASSTHRU_HOST)) {
	/*
	 * XXX: We don't try multiple addresses for the passthru
	 * host.
	 */
	haddr[0].sin.sin_family = AF_INET;
	memmove(&haddr[0].sin.sin_addr, passthru_haddr, passthru_len);
	haddr[0].sin.sin_port = passthru_port;
	ha_len[0] = sizeof(struct sockaddr_in);
	num_ha = 1;
	ha_ix = 0;
    } else if (proxy_pending) {
	/*
	 * XXX: We don't try multiple addresses for a proxy
	 * host.
	 */
	rhp_t rv;
	int nr;

	rv = resolve_host_and_port(proxy_host, proxy_portname, &proxy_port,
		&haddr[0].sa, sizeof(haddr[0]), &ha_len[0], &errmsg, 1, &nr);
	if (RHP_IS_ERROR(rv)) {
	    connect_error("%s", errmsg);
	    return NC_FAILED;
	}
	num_ha = 1;
	ha_ix = 0;
    } else {
#if defined(LOCAL_PROCESS) /*[*/
	if (ls) {
	    local_process = true;
	} else {
#endif /*]*/
	    rhp_t rv;

	    if (resolver_pipe[0] == -1) {
		int rv;

#if !defined(_WIN32) /*[*/
		rv = pipe(resolver_pipe);
#else /*][*/
		rv = _pipe(resolver_pipe, 512, _O_BINARY);
#endif /*]*/
		if (rv < 0) {
		    connect_error("resolver pipe: %s", strerror(errno));
		    return NC_FAILED;
		}
#if !defined(_WIN32) /*[*/
		AddInput(resolver_pipe[0], resolve_done);
#else /*][*/
		resolver_event = CreateEvent(NULL, FALSE, FALSE, NULL);
		AddInput(resolver_event, resolve_done);
#endif /*]*/
	    }

#if defined(LOCAL_PROCESS) /*[*/
	    local_process = false;
#endif /*]*/
	    rv = resolve_host_and_port_a(host, portname, &current_port,
		    &haddr[0].sa, sizeof(haddr[0]), ha_len, &errmsg, NUM_HA,
		    &num_ha, &resolver_slot, resolver_pipe[1], resolver_event);
	    if (RHP_IS_ERROR(rv)) {
		connect_error("%s", errmsg);
		return NC_FAILED;
	    }
	    ha_ix = 0;

	    if (rv == RHP_PENDING) {
		vtrace("Resolver slot is %d\n", resolver_slot);
		return NC_RESOLVING;
	    }
#if defined(LOCAL_PROCESS) /*[*/
	}
#endif /*]*/
    }

#if defined(LOCAL_PROCESS) /*[*/
    if (local_process) {
	int amaster;
	struct winsize w;

	w.ws_row = XMIT_ROWS;
	w.ws_col = XMIT_COLS;
	w.ws_xpixel = 0;
	w.ws_ypixel = 0;

	switch (forkpty(&amaster, NULL, NULL, &w)) {
	case -1:	/* failed */
	    connect_errno(errno, "forkpty");
	    close_fail;
	case 0:	/* child */
	    putenv("TERM=xterm");
	    if (strchr(host, ' ') != NULL) {
		execlp("/bin/sh", "sh", "-c", host, NULL);
	    } else {
		char *arg1;

		arg1 = strrchr(host, '/');
		execlp(host, (arg1 == NULL)? host: arg1 + 1, NULL);
	    }
	    perror(host);
	    _exit(1);
	    break;
	default:	/* parent */
	    sock = amaster;
	    fcntl(sock, F_SETFD, 1);
	    connection_complete();
	    host_in3270(linemode? CONNECTED_NVT: CONNECTED_NVT_CHAR);
	    host_set_flag(NO_TELNET_HOST);
	    break;
	}
	*iosrc = sock;
	return NC_CONNECTED;
    }
#endif /*]*/

    return finish_connect(iosrc);
}
#undef close_fail

/* Set up the LU list. */
static void
setup_lus(void)
{
    char *lu;
    char *comma;
    int n_lus = 1;
    int i;

    connected_lu = NULL;
    connected_type = NULL;

    if (!luname[0]) {
	Replace(lus, NULL);
	curr_lu = NULL;
	try_lu = NULL;
	return;
    }

    /*
     * Count the commas in the LU name.  That plus one is the
     * number of LUs to try. 
     */
    lu = luname;
    while ((comma = strchr(lu, ',')) != NULL) {
	n_lus++;
	lu++;
    }

    /*
     * Allocate enough memory to construct an argv[] array for
     * the LUs.
     */
    Replace(lus,
	    (char **)Malloc((n_lus+1) * sizeof(char *) + strlen(luname) + 1));

    /* Copy each LU into the array. */
    lu = (char *)(lus + n_lus + 1);
    strcpy(lu, luname);
    i = 0;
    do {
	lus[i++] = lu;
	comma = strchr(lu, ',');
	if (comma != NULL) {
	    *comma = '\0';
	    lu = comma + 1;
	}
    } while (comma != NULL);
    lus[i] = NULL;
    curr_lu = lus;
    try_lu = *curr_lu;
}

/* Send a periodic TELNET NOP. */
static void
send_nop(ioid_t id _is_unused)
{
    static unsigned char nop[] = { IAC, NOP };

    vtrace("SENT NOP\n");
    net_rawout(nop, sizeof(nop));
    if (cstate != NOT_CONNECTED) {
	nop_timeout_id = AddTimeOut(appres.nop_seconds * 1000, send_nop);
<<<<<<< HEAD
=======
    } else {
	nop_timeout_id = NULL_IOID;
>>>>>>> dbb1a9f8
    }
}

static void
net_connected_complete(void)
{
    /* Done with TLS or proxy. */
    if (appres.nvt_mode || HOST_FLAG(ANSI_HOST)) {
	host_in3270(CONNECTED_NVT);
    } else {
	change_cstate(TELNET_PENDING, "net_connected_complete");
    }
    st_changed(ST_SECURE, false);

    /* set up telnet options */
    memset((char *)myopts, 0, sizeof(myopts));
    memset((char *)hisopts, 0, sizeof(hisopts));
    did_ne_send = false;
    deferred_will_ttype = false;
    b8_zero(&e_funcs);
    b8_set_bit(&e_funcs, TN3270E_FUNC_BIND_IMAGE);
    b8_set_bit(&e_funcs, TN3270E_FUNC_RESPONSES);
    b8_set_bit(&e_funcs, TN3270E_FUNC_SYSREQ);
    e_xmit_seq = 0;
    response_required = TN3270E_RSF_NO_RESPONSE;
    need_tls_follows = false;
    telnet_state = TNS_DATA;
    ibptr = ibuf;

    /* clear statistics and flags */
    time(&ns_time);
    ns_brcvd = 0;
    ns_rrcvd = 0;
    ns_bsent = 0;
    ns_rsent = 0;
    syncing = 0;
    tn3270e_negotiated = 0;
    tn3270e_submode = E_UNBOUND;
    tn3270e_bound = 0;

    setup_lus();

    check_linemode(true);

    /* write out the passthru hostname and port nubmer */
    if (HOST_FLAG(PASSTHRU_HOST)) {
	char *buf;

	buf = xs_buffer("%s %d\r\n", hostname, current_port);
	send(sock, buf, (int)strlen(buf), 0);
	Free(buf);
    }

    /* set up NOP transmission */
    if (appres.nop_seconds != 0) {
	nop_timeout_id = AddTimeOut(appres.nop_seconds * 1000, send_nop);
    }
}

static void
net_connected(void)
{
    bool data = false;

    /* Cancel the timeout. */
    if (connect_timeout_id != NULL_IOID) {
	RemoveTimeOut(connect_timeout_id);
	connect_timeout_id = NULL_IOID;
    }

    if (cstate != TLS_PENDING) {
	vtrace("Connected to %s, port %u.\n", hostname, current_port);
    }

    if (proxy_pending) {
	proxy_negotiate_ret_t ret;

	/* Don't do this again. */
	proxy_pending = false;

	/* Negotiate with the proxy. */
	vtrace("Connected to proxy server %s, port %u.\n", proxy_host,
		proxy_port);

	change_cstate(PROXY_PENDING, "net_connected");

	ret = proxy_negotiate(sock, proxy_user, hostname, current_port);
	if (ret == PX_FAILURE) {
	    host_disconnect(true);
	    return;
	}
	if (ret == PX_WANTMORE) {
	    vtrace("Proxy needs more data\n");
	    return;
	}
    }

    /* Set up TLS. */
    if (HOST_FLAG(TLS_HOST) && sio != NULL && !secure_connection) {
	sio_negotiate_ret_t rv;
	char *session, *cert;

	change_cstate(TLS_PENDING, "net_connected");

	rv = sio_negotiate(sio, sock, hostname, &data);
	if (rv == SIG_FAILURE) {
	    /* No need to trace the error, it was already displayed. */
	    connect_error("%s", sio_last_error());
	    host_disconnect(true);
	    return;
	}
	if (rv == SIG_WANTMORE) {
	    vtrace("Need more TLS data\n");
	    return;
	}

	secure_connection = true;
	session = indent_s(sio_session_info(sio));
	cert = indent_s(sio_server_cert_info(sio));
	vtrace("Connection is now secure.\n"
		"Provider: %s\n"
		"Session:\n%s\nServer certificate:\n%s\n",
		sio_provider(), session, cert);
	Free(session);
	Free(cert);
	st_changed(ST_SECURE, true);

	/* Tell everyone else again. */
	host_connected();
    }

#if !defined(_WIN32) /*[*/
    /* Blocking socket here on out. */
    if (non_blocking(false) < 0) {
	host_disconnect(true);
	return;
    }
#endif /*]*/

    net_connected_complete();

    if (data) {
	vtrace("Reading extra data after negotiation\n");
	net_input(INVALID_IOSRC, NULL_IOID);
    }
}

/*
 * net_password_continue
 * 	Called by the password GUI when a password has been entered.
 */
void
net_password_continue(const char *password)
{
    bool pending;
    iosrc_t s;

    if (!net_connect_pending) {
	/* Connection is gone. */
	return;
    }
    net_connect_pending = false;

    /* Try initializing sio again, with a new password. */
    if ((sio = sio_init_wrapper(password, HOST_FLAG(NO_VERIFY_CERT_HOST),
		    net_accept, &pending)) == NULL) {
	if (pending) {
	    /* Still pending, try again. */
	    net_connect_pending = true;
	}
	return;
    }

    /* Try connecting. */
    while (ha_ix < num_ha) {
	s = connect_to(ha_ix, (ha_ix == num_ha - 1), &pending);
	if (s != INVALID_IOSRC) {
	    host_newfd(s);
	    host_new_connection(pending);
	    break;
	}
	ha_ix++;
    }
}

/*
 * remove_output
 * 	Cancel the callback for output available.
 */
static void
remove_output(void)
{
#if !defined(_WIN32) /*[*/
    if (output_id != NULL_IOID) {
	RemoveInput(output_id);
	output_id = NULL_IOID;
    }
#endif /*]*/
}

/*
 * connection_complete
 *	The connection appears to be complete (output is possible or input
 *	appeared ready but recv() returned EWOULDBLOCK).  Complete the
 *	connection-completion processing.
 */
static void
connection_complete(void)
{
    host_connected();
    net_connected();
    remove_output();
}

#if !defined(_WIN32) /*[*/
/*
 * output_possible
 *	Output is possible on the socket.  Used only when a connection is
 *	pending, to determine that the connection is complete.
 */
static void
output_possible(iosrc_t fd _is_unused, ioid_t id _is_unused)
{
#if defined(CONNECT_GETPEERNAME) /*[*/
    sockaddr_46_t sa;
    socklen_t len = sizeof(sa);
# define COMPLETE_CONNECT(s)	getpeername(s, &sa.sa, &len)
# else /*][*/
# define COMPLETE_CONNECT(s)	connect(s, &haddr[ha_ix].sa, sizeof(haddr[0]))
#endif /*]*/

    vtrace("Output possible\n");

    /*
     * Try a connect() again to see if the connection completed sucessfully.
     * On some systems, such as Linux, this is harmless and succeeds.
     * On others, such as MacOS, this is mostly harmless and fails
     * with EISCONN.
     *
     * On Solaris, we do a getpeername() instead of a connect(). The second
     * connect() would fail with EINVAL there.
     */
    if (COMPLETE_CONNECT(sock) < 0) {
	if (errno != EISCONN) {
	    vtrace("RCVD socket error %d (%s)\n", socket_errno(),
		    strerror(errno));
	    popup_a_sockerr("Connection%s failed",
		    proxy_pending? " to proxy server": "");
	    host_disconnect(true);
	    return;
	}
    }

    if (cstate == TCP_PENDING) {
	connection_complete();
    }
    remove_output();
}
#endif /*]*/


/*
 * net_disconnect
 *	Shut down the socket.
 */
void
net_disconnect(bool including_ssl)
{
    if (including_ssl && sio != NULL) {
	sio_close(sio);
	sio = NULL;
	secure_connection = false;
	st_changed(ST_SECURE, false);
    }
    if (CONNECTED) {
	shutdown(sock, 2);
    }
    SOCK_CLOSE(sock);
    sock = INVALID_SOCKET;
#if defined(_WIN32) /*[*/
    CloseHandle(sock_handle);
    sock_handle = INVALID_HANDLE_VALUE;
#endif /*]*/
    vtrace("SENT disconnect\n");

    /* Cancel proxy. */
    if (proxy_type != PT_NONE) {
	proxy_close();
	proxy_type = PT_NONE;
	proxy_pending = false;
    }

    /* Cancel the timeout. */
    if (connect_timeout_id != NULL_IOID) {
	RemoveTimeOut(connect_timeout_id);
	connect_timeout_id = NULL_IOID;
    }

    /* Cancel NOPs. */
    if (nop_timeout_id != NULL_IOID) {
	RemoveTimeOut(nop_timeout_id);
	nop_timeout_id = NULL_IOID;
    }

    /* We're not connected to an LU any more. */
    status_lu(NULL);

    /* We have no more interest in output buffer space. */
    remove_output();

    /* If we refused TLS and never entered 3270 mode, say so. */
    if (refused_tls && !any_host_data) {
	if (!appres.ssl.starttls) {
<<<<<<< HEAD
	    popup_an_error("Connection failed:\n"
=======
	    connect_error("Connection failed:\n"
>>>>>>> dbb1a9f8
		    "Host requested STARTTLS but STARTTLS disabled");
	} else if (nested_tls) {
	    connect_error("Connection failed:\n"
		    "Host requested nested STARTTLS");
	} else {
	    connect_error("Connection failed:\n"
		    "Host requested STARTTLS but TLS not supported");
	}
    }
    refused_tls = false;
    nested_tls = false;
    any_host_data = false;
    starttls_pending = NOT_CONNECTED;

    net_set_default_termtype();

    net_connect_pending = false;

    change_cstate(NOT_CONNECTED, "net_disconnect");
}

/*
 * net_input
 *	Called by the toolkit whenever there is input available on the
 *	socket.  Reads the data, processes the special telnet commands
 *	and calls process_ds to process the 3270 data stream.
 */
void
net_input(iosrc_t fd _is_unused, ioid_t id _is_unused)
{
    register unsigned char *cp;
    int	nr;
    bool ignore_ssl = false;

#if defined(_WIN32) /*[*/
    WSANETWORKEVENTS events;

    /*
     * Make the socket non-blocking.
     * Note that WSAEventSelect does this automatically (and won't allow
     * us to change it back to blocking), except on Wine.
     */
    if (sock != INVALID_SOCKET && non_blocking(true) < 0) {
	host_disconnect(true);
	return;
    }
#endif /*]*/
    if (sock == INVALID_SOCKET) {
	return;
    }

#if defined(_WIN32) /*[*/
<<<<<<< HEAD
	if (WSAEnumNetworkEvents(sock, sock_handle, &events) != 0) {
	    popup_an_error("WSAEnumNetworkEvents failed: %s",
		    win32_strerror(WSAGetLastError()));
	    host_disconnect(true);
	    return;
	}
	vtrace("net_input: NetworkEvents 0x%lx%s%s%s\n",
		events.lNetworkEvents,
		(events.lNetworkEvents & FD_CONNECT) ? " CONNECT": "",
		(events.lNetworkEvents & FD_CLOSE) ? " CLOSE": "",
		(events.lNetworkEvents & FD_READ) ? " READ": "");
	if (HALF_CONNECTED) {
	    if (events.lNetworkEvents & FD_CONNECT) {
		if (events.iErrorCode[FD_CONNECT_BIT] != 0) {
		    popup_an_error("Connection failed: %s",
			    win32_strerror(events.iErrorCode[FD_CONNECT_BIT]));
		    host_disconnect(true);
=======
    if (WSAEnumNetworkEvents(sock, sock_handle, &events) != 0) {
	popup_an_error("WSAEnumNetworkEvents failed: %s",
		win32_strerror(WSAGetLastError()));
	host_disconnect(true);
	return;
    }
    vtrace("net_input: NetworkEvents 0x%lx%s%s%s\n",
	    events.lNetworkEvents,
	    (events.lNetworkEvents & FD_CONNECT) ? " CONNECT": "",
	    (events.lNetworkEvents & FD_CLOSE) ? " CLOSE": "",
	    (events.lNetworkEvents & FD_READ) ? " READ": "");
    if (cstate == TCP_PENDING) {
	if (events.lNetworkEvents & FD_CONNECT) {
	    if (events.iErrorCode[FD_CONNECT_BIT] != 0) {
		connect_error("Connection%s failed: %s",
			proxy_pending? " to proxy server": "",
			win32_strerror(events.iErrorCode[FD_CONNECT_BIT]));
		host_disconnect(true);
		return;
	    } else {
		connection_complete();
		if (sock == INVALID_SOCKET) {
>>>>>>> dbb1a9f8
		    return;
		}
	    }
	} else {
	    vtrace("Spurious net_input call\n");
	    return;
	}
    }
#endif /*]*/

    if (cstate == PROXY_PENDING) {
	/* More proxy data available. */
	proxy_negotiate_ret_t ret = proxy_continue();

	if (ret == PX_WANTMORE) {
	    vtrace("Proxy needs more data\n");
	    return;
	}
	if (ret == PX_FAILURE) {
	    host_disconnect(true);
	    return;
	}
	change_cstate(TELNET_PENDING, "net_input");
    }

    if (cstate == TLS_PENDING) {
	/* More TLS data available. Process it. */
	if (starttls_pending != NOT_CONNECTED) {
	    net_starttls_continue();
	} else {
	    net_connected();
	}
	return;
    }

    if (HOST_FLAG(TLS_HOST) && sio != NULL && !secure_connection) {
	/* Set up TLS tunnel after proxy connection. */
	net_connected();
	if (cstate == NOT_CONNECTED) {
	    return;
	}
    }

    nvt_data = 0;

    vtrace("Reading host socket%s\n", secure_connection? " via TLS": "");

    if (secure_connection) {
	/*
	 * OpenSSL does not like getting refused connections
	 * when it hasn't done any I/O yet.  So peek ahead to
	 * see if it's worth getting it involved at all.
	 */
	if (cstate == TLS_PENDING &&
		(nr = recv(sock, (char *) netrbuf, 1, MSG_PEEK)) <= 0) {
	    ignore_ssl = true;
	} else {
	    nr = sio_read(sio, (char *) netrbuf, BUFSZ);
	}
    } else {
#if defined(LOCAL_PROCESS) /*[*/
	if (local_process) {
	    nr = read(sock, (char *) netrbuf, BUFSZ);
	} else
#endif /*]*/
	{
	    nr = recv(sock, (char *) netrbuf, BUFSZ, 0);
	}
    }
    vtrace("Host socket read complete nr=%d\n", nr);
    if (nr < 0) {
	if ((secure_connection && nr == SIO_EWOULDBLOCK) ||
	    (!secure_connection && socket_errno() == SE_EWOULDBLOCK)) {
	    vtrace("EWOULDBLOCK\n");
	    return;
	}
	if (secure_connection && !ignore_ssl) {
	    connect_error("%s", sio_last_error());
	    host_disconnect(true);
	    return;
	}
<<<<<<< HEAD

#if defined(_WIN32) /*[*/
	if (events.lNetworkEvents & FD_CLOSE) {
	    vtrace("RCVD disconnect\n");
	    host_disconnect(false);
	}
#endif /*]*/

	/* See if it's time to roll over the trace file. */
	trace_rollover_check();
}


=======
	if (cstate == TCP_PENDING && socket_errno() == SE_EAGAIN) {
	    connection_complete();
	    return;
	}
#if defined(LOCAL_PROCESS) /*[*/
	if (errno == EIO && local_process) {
	    vtrace("RCVD local process disconnect\n");
	    host_disconnect(false);
	    return;
	}
#endif /*]*/
	vtrace("RCVD socket error %d (%s)\n", socket_errno(),
		socket_strerror(socket_errno()));
	if (cstate == TCP_PENDING) {
	    if (ha_ix == num_ha - 1) {
		popup_a_sockerr("Connect to %s, port %d", hostname,
			current_port);
	    } else {
		bool pending;
		iosrc_t s;

		net_disconnect(false);
		while (++ha_ix < num_ha) {
		    s = connect_to(ha_ix, (ha_ix == num_ha - 1), &pending);
		    if (s != INVALID_IOSRC) {
			host_newfd(s);
			host_new_connection(pending);
			return;
		    }
		}
	    }
	} else if (socket_errno() != SE_ECONNRESET) {
	    popup_a_sockerr("Socket read");
	}
	host_disconnect(true);
	return;
    } else if (nr == 0) {
	/* Host disconnected. */
	vtrace("RCVD disconnect\n");
	host_disconnect(false);
	return;
    }

    /* Process the data. */

    if (cstate == TCP_PENDING) {
	host_connected();
	net_connected();
	remove_output();
    }

    trace_netdata('<', netrbuf, nr);

    ns_brcvd += nr;
    stats_poke();
    for (cp = netrbuf; cp < (netrbuf + nr); cp++) {
#if defined(LOCAL_PROCESS) /*[*/
	if (local_process) {
	    /* More to do here, probably. */
	    if (cstate == TELNET_PENDING) {
		host_in3270(linemode? CONNECTED_NVT: CONNECTED_NVT_CHAR);
		hisopts[TELOPT_ECHO] = 1;
		check_linemode(false);
		kybdlock_clr(KL_AWAITING_FIRST, "telnet_fsm");
		status_reset();
		ps_process();
	    }
	    nvt_process((unsigned int) *cp);
	} else {
#endif /*]*/
	    if (!telnet_fsm(*cp)) {
		ctlr_dbcs_postprocess();
		host_disconnect(true);
		return;
	    }
#if defined(LOCAL_PROCESS) /*[*/
	}
#endif /*]*/
    }

    if (IN_NVT) {
	ctlr_dbcs_postprocess();
    }
    net_nvt_break();

#if defined(_WIN32) /*[*/
    if (events.lNetworkEvents & FD_CLOSE) {
	vtrace("RCVD disconnect\n");
	host_disconnect(false);
    }
#endif /*]*/

    /* See if it's time to roll over the trace file. */
    trace_rollover_check();
}

>>>>>>> dbb1a9f8
/*
 * set16
 *	Put a 16-bit value in a buffer.
 *	Returns the number of bytes required.
 */
static size_t
set16(char *buf, int n)
{
    char *b0 = buf;

    n %= 256 * 256;
    if ((n / 256) == IAC) {
	*(unsigned char *)buf++ = IAC;
    }
    *buf++ = (n / 256);
    n %= 256;
    if (n == IAC) {
	*(unsigned char *)buf++ = IAC;
    }
    *buf++ = n;
    return buf - b0;
}

/*
 * send_naws
 *	Send a Telnet window size sub-option negotation.
 */
static void
send_naws(void)
{
    char naws_msg[14];
    size_t naws_len = 0;

    snprintf(naws_msg, sizeof(naws_msg), "%c%c%c", IAC, SB, TELOPT_NAWS);
    naws_len += 3;
    naws_len += set16(naws_msg + naws_len, XMIT_COLS);
    naws_len += set16(naws_msg + naws_len, XMIT_ROWS);
    sprintf(naws_msg + naws_len, "%c%c", IAC, SE);
    naws_len += 2;
    net_rawout((unsigned char *)naws_msg, naws_len);
    vtrace("SENT %s NAWS %d %d %s\n", cmd(SB), XMIT_COLS, XMIT_ROWS, cmd(SE));
}


/* Advance 'try_lu' to the next desired LU name. */
static void
next_lu(void)
{
    if (curr_lu != NULL && (try_lu = *++curr_lu) == NULL) {
	curr_lu = NULL;
    }
}

#if defined(EBCDIC_HOST) /*[*/
/*
 * force_ascii
 * 	Force the argument string to ASCII.  On ASCII (or ASCII-derived) hosts,
 * 	this is a no-op.  On EBCDIC-based hosts, translation is necessary.
 */
static const char *
force_ascii(const char *s)
{
    static char buf[256];
    unsigned char c, e;
    int i;

    i = 0;
    while ((c = *s++) && i < sizeof(buf) - 1) {
	e = ebc2asc0[c];
	if (e) {
	    buf[i++] = e;
	} else {
	    buf[i++] = 0x3f; /* '?' */
	}
    }
    buf[i] = '\0';
    return buf;
}
#else /*][*/
#define force_ascii(s) (s)
#endif /*]*/

#if defined(EBCDIC_HOST) /*[*/
/*
 * force_local
 * 	Force the argument string from ASCII to the local character set.  On
 * 	ASCII (or ASCII-derived) hosts, this is a no-op.  On EBCDIC-based
 * 	hosts, translation is necessary.
 *
 * 	Does the translation in-place.
 */
void
force_local(char *s)
{
    unsigned char c, e;

    while ((c = *s) != '\0') {
	e = asc2ebc0[c];
	if (e) {
	    *s = e;
	} else {
	    *s = '?';
	}
	s++;
    }
}
#else /*][*/
#define force_local(s)
#endif /*]*/

/*
 * telnet_fsm
 *	Telnet finite-state machine.
 *	Returns true for okay, false for errors.
 */
static bool
telnet_fsm(unsigned char c)
{
    char *see_chr;
    size_t sl;

    switch (telnet_state) {
    case TNS_DATA:	/* normal data processing */
	if (!HOST_FLAG(NO_TELNET_HOST) && c == IAC) {
	    /* got a telnet command */
	    telnet_state = TNS_IAC;
	    net_nvt_break();
	    break;
	}
	if (cstate == TELNET_PENDING) {
	    /* now can assume NVT mode */
	    if (linemode) {
		linemode_buf_init();
	    }
	    host_in3270(linemode? CONNECTED_NVT: CONNECTED_NVT_CHAR);
	    kybdlock_clr(KL_AWAITING_FIRST, "telnet_fsm");
	    status_reset();
	    ps_process();
	}
	if (IN_NVT && !IN_E) {
	    if (!nvt_data) {
		vtrace("<.. ");
		nvt_data = 4;
	    }
	    see_chr = ctl_see((int) c);
	    nvt_data += (sl = strlen(see_chr));
	    if (nvt_data >= TRACELINE) {
		vtrace(" ...\n... ");
		nvt_data = 4 + sl;
	    }
	    vtrace("%s", see_chr);
	    if (!syncing) {
		if (linemode && appres.linemode.onlcr && c == '\n') {
		    nvt_process((unsigned int) '\r');
		}
		nvt_process((unsigned int) c);
	    }
	} else {
	    store3270in(c);
	}
	break;
    case TNS_IAC:	/* process a telnet command */
	if (c != EOR && c != IAC) {
	    vtrace("RCVD %s ", cmd(c));
	}
	switch (c) {
	case IAC:	/* escaped IAC, insert it */
	    if (IN_NVT && !IN_E) {
		if (!nvt_data) {
		    vtrace("<.. ");
		    nvt_data = 4;
		}
		see_chr = ctl_see((int) c);
		nvt_data += (sl = strlen(see_chr));
		if (nvt_data >= TRACELINE) {
		    vtrace(" ...\n ...");
		    nvt_data = 4 + sl;
		}
		vtrace("%s", see_chr);
		nvt_process((unsigned int) c);
	    } else {
		store3270in(c);
	    }
	    telnet_state = TNS_DATA;
	    break;
	case EOR:	/* eor, process accumulated input */
	    if (IN_3270 || (IN_E && tn3270e_negotiated)) {
		ns_rrcvd++;
		stats_poke();
		if (process_eor()) {
		    return false;
		}
	    } else {
		Warning("EOR received when not in 3270 mode, ignored.");
	    }
	    vtrace("RCVD EOR\n");
	    ibptr = ibuf;
	    telnet_state = TNS_DATA;
	    break;
	case WILL:
	    telnet_state = TNS_WILL;
	    break;
	case WONT:
	    telnet_state = TNS_WONT;
	    break;
	case DO:
	    telnet_state = TNS_DO;
	    break;
	case DONT:
	    telnet_state = TNS_DONT;
	    break;
	case SB:
	    telnet_state = TNS_SB;
	    if (sbbuf == NULL) {
		sbbuf = (unsigned char *)Malloc(1024);
	    }
	    sbptr = sbbuf;
	    break;
	case DM:
	    vtrace("\n");
	    if (syncing) {
		syncing = 0;
#if !defined(_WIN32) /*[*/
		x_except_on(sock);
#else /*][*/
		x_except_on(sock_handle);
#endif /*]*/
	    }
	    telnet_state = TNS_DATA;
	    break;
	case GA:
	case NOP:
	    vtrace("\n");
	    telnet_state = TNS_DATA;
	    break;
	default:
	    vtrace("???\n");
	    telnet_state = TNS_DATA;
	    break;
	}
	break;
    case TNS_WILL:	/* telnet WILL DO OPTION command */
	vtrace("%s\n", opt(c));
	switch (c) {
	case TELOPT_SGA:
	case TELOPT_BINARY:
	case TELOPT_EOR:
	case TELOPT_TTYPE:
	case TELOPT_ECHO:
	case TELOPT_TN3270E:
	    if (c != TELOPT_TN3270E || !HOST_FLAG(NON_TN3270E_HOST)) {
		if (!hisopts[c]) {
		    hisopts[c] = 1;
		    do_opt[2] = c;
		    net_rawout(do_opt, sizeof(do_opt));
		    vtrace("SENT %s %s\n", cmd(DO), opt(c));

		    /* For UTS, volunteer to do EOR when they do. */
		    if (c == TELOPT_EOR && !myopts[c]) {
			myopts[c] = 1;
			will_opt[2] = c;
			net_rawout(will_opt, sizeof(will_opt));
			vtrace("SENT %s %s\n", cmd(WILL), opt(c));
		    }

		    check_in3270();
		    check_linemode(false);
		}
		break;
	    }
	default:
	    dont_opt[2] = c;
	    net_rawout(dont_opt, sizeof(dont_opt));
	    vtrace("SENT %s %s\n", cmd(DONT), opt(c));
	    break;
	}
	telnet_state = TNS_DATA;
	break;
    case TNS_WONT:	/* telnet WONT DO OPTION command */
	vtrace("%s\n", opt(c));
	if (hisopts[c]) {
	    hisopts[c] = 0;
	    dont_opt[2] = c;
	    net_rawout(dont_opt, sizeof(dont_opt));
	    vtrace("SENT %s %s\n", cmd(DONT), opt(c));
	    check_in3270();
	    check_linemode(false);
	}
	telnet_state = TNS_DATA;
	break;
    case TNS_DO:	/* telnet PLEASE DO OPTION command */
	vtrace("%s\n", opt(c));
	switch (c) {
	case TELOPT_BINARY:
	case TELOPT_EOR:
	case TELOPT_TTYPE:
	case TELOPT_SGA:
	case TELOPT_NAWS:
	case TELOPT_TM:
	case TELOPT_TN3270E:
	case TELOPT_STARTTLS:
	    if (c == TELOPT_STARTTLS &&
		    (!sio_supported() ||
		     !appres.ssl.starttls ||
		     secure_connection)) {
		refused_tls = true;
		if (secure_connection) {
		    nested_tls = true;
		}
		goto wont;
	    }
	case TELOPT_NEW_ENVIRON:
	    if (c == TELOPT_TN3270E && HOST_FLAG(NON_TN3270E_HOST)) {
		goto wont;
	    }
	    if (c == TELOPT_TM && !appres.bsd_tm) {
		goto wont;
	    }
	    if (c == TELOPT_NEW_ENVIRON && !appres.new_environ) {
		goto wont;
	    }
	    if (c == TELOPT_TTYPE && myopts[TELOPT_NEW_ENVIRON] &&
		    !did_ne_send) {
		/*
		 * Defer sending WILL TTYPE until after the host asks for SB
		 * NEW_ENVIRON SEND.
		 */
		myopts[c] = 1;
		deferred_will_ttype = true;
		break;
	    }

	    if (!myopts[c]) {
		if (c != TELOPT_TM) {
		    myopts[c] = 1;
		}
		will_opt[2] = c;
		net_rawout(will_opt, sizeof(will_opt));
		vtrace("SENT %s %s\n", cmd(WILL), opt(c));
		check_in3270();
		check_linemode(false);
	    }
	    if (c == TELOPT_NAWS) {
		send_naws();
	    }
	    if (c == TELOPT_STARTTLS) {
		static unsigned char follows_msg[] = {
		    IAC, SB, TELOPT_STARTTLS, TLS_FOLLOWS, IAC, SE
		};

		/*
		 * Send IAC SB STARTTLS FOLLOWS IAC SE to announce that what
		 * follows is TLS.
		 */
		net_rawout(follows_msg, sizeof(follows_msg));
		vtrace("SENT %s %s FOLLOWS %s\n", cmd(SB),
			opt(TELOPT_STARTTLS), cmd(SE));
		need_tls_follows = true;
	    }
	    break;
	default:
	wont:
	    wont_opt[2] = c;
	    net_rawout(wont_opt, sizeof(wont_opt));
	    vtrace("SENT %s %s\n", cmd(WONT), opt(c));
	    break;
	}
	telnet_state = TNS_DATA;
	break;
    case TNS_DONT:	/* telnet PLEASE DON'T DO OPTION command */
	vtrace("%s\n", opt(c));
	if (myopts[c]) {
	    myopts[c] = 0;
	    wont_opt[2] = c;
	    net_rawout(wont_opt, sizeof(wont_opt));
	    vtrace("SENT %s %s\n", cmd(WONT), opt(c));
	    check_in3270();
	    check_linemode(false);
	}
	if (c == TELOPT_TTYPE && deferred_will_ttype) {
	    deferred_will_ttype = false;
	}
	telnet_state = TNS_DATA;
	break;
    case TNS_SB:	/* telnet sub-option string command */
	if (c == IAC) {
	    telnet_state = TNS_SB_IAC;
	} else {
	    *sbptr++ = c;
	}
	break;
    case TNS_SB_IAC:	/* telnet sub-option string command */
	*sbptr++ = c;
	if (c == SE) {
	    telnet_state = TNS_DATA;
	    if (sbbuf[0] == TELOPT_TTYPE && sbbuf[1] == TELQUAL_SEND) {
		size_t tt_len, tb_len;
		char *tt_out;

		vtrace("%s %s\n", opt(sbbuf[0]), telquals[sbbuf[1]]);
		if (lus != NULL && try_lu == NULL) {
		    /* None of the LUs worked. */
		    connect_error("Cannot connect to specified LU");
		    return false;
		}

		tt_len = strlen(termtype);
		if (try_lu != NULL && *try_lu) {
		    tt_len += strlen(try_lu) + 1;
		    connected_lu = try_lu;
		} else {
		    connected_lu = NULL;
		}

		tb_len = 4 + tt_len + 2;
		tt_out = Malloc(tb_len + 1);
		sprintf(tt_out, "%c%c%c%c%s%s%s%c%c",
			IAC, SB, TELOPT_TTYPE, TELQUAL_IS,
			force_ascii(termtype),
			(try_lu != NULL && *try_lu)? "@": "",
			(try_lu != NULL && *try_lu)?  force_ascii(try_lu) : "",
			IAC, SE);
		net_hexnvt_out_framed((unsigned char *)tt_out, tb_len, true);
		Free(tt_out);

		status_lu(connected_lu);

		vtrace("SENT %s %s %s %s%s%s %s\n", cmd(SB), opt(TELOPT_TTYPE),
			telquals[TELQUAL_IS], termtype,
			(try_lu != NULL && *try_lu)? "@": "",
			(try_lu != NULL && *try_lu)? try_lu: "",
			cmd(SE));

		/* Advance to the next LU name. */
		next_lu();
	    } else if (myopts[TELOPT_TN3270E] && sbbuf[0] == TELOPT_TN3270E) {
		if (tn3270e_negotiate()) {
		    return false;
		}
	    } else if (sio_supported() &&
		    sio != NULL &&
		    need_tls_follows &&
		    myopts[TELOPT_STARTTLS] &&
		    sbbuf[0] == TELOPT_STARTTLS) {
		continue_tls(sbbuf, (int)(sbptr - sbbuf));
	    } else if (sbbuf[0] == TELOPT_NEW_ENVIRON &&
		    sbbuf[1] == TELQUAL_SEND && appres.new_environ) {
		unsigned char *reply_buf;
		size_t reply_buflen;
		char *trace_in;
		char *trace_out;

		if (!telnet_new_environ(sbbuf + 2, (sbptr - sbbuf - 3),
			    &reply_buf, &reply_buflen, &trace_in,
			    &trace_out)) {
		    vtrace("%s %s [error]\n", opt(sbbuf[0]),
			    telquals[sbbuf[1]]);
		} else {
		    vtrace("%s\n", trace_in);
		    Free(trace_in);
		    net_rawout(reply_buf, reply_buflen);
		    Free(reply_buf);
		    vtrace("SENT %s\n", trace_out);
		    Free(trace_out);
		}

		/*
		 * Remember that we did a NEW_ENVIRON SEND, so we won't defer a
		 * future DO TTYPE.
		 */
		did_ne_send = true;

		/* Now respond to DO TTYPE. */
		if (deferred_will_ttype && myopts[TELOPT_TTYPE]) {
		    will_opt[2] = TELOPT_TTYPE;
		    net_rawout(will_opt, sizeof(will_opt));
		    vtrace("SENT %s %s\n", cmd(WILL), opt(TELOPT_TTYPE));
		    check_in3270();
		    check_linemode(false);
		    deferred_will_ttype = false;
		}
	    }

	} else {
	    telnet_state = TNS_SB;
	}
	break;
    }
    return true;
}

/* Send a TN3270E terminal type request. */
static void
tn3270e_request(void)
{
    size_t tt_len, tb_len;
    char *tt_out;
    char *t;
    char *xtn;

    /* Convert 3279 to 3278, per the RFC. */
    xtn = NewString(termtype);
    if (!strncmp(xtn, "IBM-3279", 8)) {
	xtn[7] = '8';
    }

    tt_len = strlen(termtype);
    if (try_lu != NULL && *try_lu) {
	tt_len += strlen(try_lu) + 1;
    }

    tb_len = 5 + tt_len + 2;
    tt_out = Malloc(tb_len + 1);
    t = tt_out;
    t += sprintf(tt_out, "%c%c%c%c%c%s",
	IAC, SB, TELOPT_TN3270E, TN3270E_OP_DEVICE_TYPE, TN3270E_OP_REQUEST,
	force_ascii(xtn));

    if (try_lu != NULL && *try_lu) {
	t += sprintf(t, "%c%s", TN3270E_OP_CONNECT, force_ascii(try_lu));
    }

    sprintf(t, "%c%c", IAC, SE);

    net_hexnvt_out_framed((unsigned char *)tt_out, tb_len, true);
    Free(tt_out);

    vtrace("SENT %s %s DEVICE-TYPE REQUEST %s%s%s %s\n",
	cmd(SB), opt(TELOPT_TN3270E), xtn,
	(try_lu != NULL && *try_lu)? " CONNECT ": "",
	(try_lu != NULL && *try_lu)? try_lu: "",
	cmd(SE));

    Free(xtn);
}

/*
 * Back off of TN3270E.
 */
static void
backoff_tn3270e(const char *why)
{
    vtrace("Aborting TN3270E: %s\n", why);

    /* Tell the host 'no'. */
    wont_opt[2] = TELOPT_TN3270E;
    net_rawout(wont_opt, sizeof(wont_opt));
    vtrace("SENT %s %s\n", cmd(WONT), opt(TELOPT_TN3270E));

    /* Restore the LU list; we may need to run it again in TN3270 mode. */
    setup_lus();

    /* Reset our internal state. */
    myopts[TELOPT_TN3270E] = 0;
    check_in3270();
}

/*
 * Negotiation of TN3270E options.
 * Returns 0 if okay, -1 if we have to give up altogether.
 */
static int
tn3270e_negotiate(void)
{
#define LU_MAX	32
    static char reported_lu[LU_MAX+1];
    static char reported_type[LU_MAX+1];
    int sblen;
    b8_t e_rcvd;

    /* Find out how long the subnegotiation buffer is. */
    for (sblen = 0; ; sblen++) {
	if (sbbuf[sblen] == SE) {
	    break;
	}
    }

    vtrace("TN3270E ");

    switch (sbbuf[1]) {
    case TN3270E_OP_SEND:
	if (sbbuf[2] == TN3270E_OP_DEVICE_TYPE) {
	    /* Host wants us to send our device type. */
	    vtrace("SEND DEVICE-TYPE SE\n");
	    tn3270e_request();
	} else {
	    vtrace("SEND ??%u SE\n", sbbuf[2]);
	}
	break;

    case TN3270E_OP_DEVICE_TYPE:
	/* Device type negotiation. */
	vtrace("DEVICE-TYPE ");
	switch (sbbuf[2]) {
	case TN3270E_OP_IS: {
	    int tnlen, snlen;

	    /* Device type success. */

	    /* Isolate the terminal type and session. */
	    tnlen = 0;
	    while (sbbuf[3+tnlen] != SE &&
		   sbbuf[3+tnlen] != TN3270E_OP_CONNECT) {
		tnlen++;
	    }
	    snlen = 0;
	    if (sbbuf[3+tnlen] == TN3270E_OP_CONNECT) {
		while(sbbuf[3+tnlen+1+snlen] != SE) {
		    snlen++;
		}
	    }

	    /* Remember the LU. */
	    if (tnlen) {
		if (tnlen > LU_MAX) {
		    tnlen = LU_MAX;
		}
		strncpy(reported_type, (char *)&sbbuf[3], tnlen);
		reported_type[tnlen] = '\0';
		force_local(reported_type);
		connected_type = reported_type;
	    }
	    if (snlen) {
		if (snlen > LU_MAX) {
		    snlen = LU_MAX;
		}
		strncpy(reported_lu, (char *)&sbbuf[3+tnlen+1], snlen);
		reported_lu[snlen] = '\0';
		force_local(reported_lu);
		connected_lu = reported_lu;
	    }

	    vtrace("IS %s CONNECT %s SE\n", tnlen? connected_type: "",
		    snlen? connected_lu: "");

	    if (snlen) {
		status_lu(connected_lu);
	    }

	    /* Tell them what we can do. */
	    tn3270e_subneg_send(TN3270E_OP_REQUEST, &e_funcs);
	    break;
	    }
	case TN3270E_OP_REJECT:
	    /* Device type failure. */
	    vtrace("REJECT REASON %s SE\n", rsn(sbbuf[4]));
	    if (sbbuf[4] == TN3270E_REASON_UNSUPPORTED_REQ) {
		backoff_tn3270e("Host rejected request type");
		break;
	    }

	    next_lu();
	    if (try_lu != NULL) {
		/* Try the next LU. */
		tn3270e_request();
	    } else if (lus != NULL) {
		/* No more LUs to try.  Give up. */
		backoff_tn3270e("Host rejected resource(s)");
	    } else {
		backoff_tn3270e("Device type rejected");
	    }

	    break;
	default:
	    vtrace("??%u SE\n", sbbuf[2]);
	    break;
	}
	break;

    case TN3270E_OP_FUNCTIONS:
	/* Functions negotiation. */
	vtrace("FUNCTIONS ");

	switch (sbbuf[2]) {
	case TN3270E_OP_REQUEST:
	    /* Host is telling us what functions they want. */
	    vtrace("REQUEST %s SE\n",
		    tn3270e_function_names(sbbuf+3, sblen-3));

	    tn3270e_fdecode(sbbuf+3, sblen-3, &e_rcvd);
	    if (b8_none_added(&e_funcs, &e_rcvd)) {
		/* They want what we want, or less.  Done. */
		b8_copy(&e_funcs, &e_rcvd);
		tn3270e_subneg_send(TN3270E_OP_IS, &e_funcs);
		tn3270e_negotiated = 1;
		vtrace("TN3270E option negotiation complete.\n");
		check_in3270();
	    } else {
		/*
		 * They want us to do something we can't.
		 * Request the common subset.
		 */
		b8_and(&e_funcs, &e_funcs, &e_rcvd);
		tn3270e_subneg_send(TN3270E_OP_REQUEST, &e_funcs);
	    }
	    break;

	case TN3270E_OP_IS:
	    /* They accept our last request, or a subset thereof. */
	    vtrace("IS %s SE\n", tn3270e_function_names(sbbuf+3, sblen-3));
	    tn3270e_fdecode(sbbuf+3, sblen-3, &e_rcvd);
	    if (b8_none_added(&e_funcs, &e_rcvd)) {
		/* They want what we want, or less.  Done. */
		b8_copy(&e_funcs, &e_rcvd);
	    } else {
		/*
		 * They've added something. Abandon TN3270E,
		 * they're brain dead.
		 */
		backoff_tn3270e("Host illegally added function(s)");
		break;
	    }
	    tn3270e_negotiated = 1;
	    vtrace("TN3270E option negotiation complete.\n");

	    /*
	     * If the host does not support BIND_IMAGE, then we
	     * must go straight to 3270 mode. We do not implicitly
	     * unlock the keyboard, though -- that requires a
	     * Write command from the host.
	     */
	    if (!b8_bit_is_set(&e_funcs, TN3270E_FUNC_BIND_IMAGE)) {
		tn3270e_submode = E_3270;
	    }

	    check_in3270();
	    break;

	default:
	    vtrace("??%u SE\n", sbbuf[2]);
	    break;
	}
	break;

    default:
	vtrace("??%u SE\n", sbbuf[1]);
    }

    /* Good enough for now. */
    return 0;
}

/* Expand a string of TN3270E function codes into text. */
static const char *
tn3270e_function_names(const unsigned char *buf, int len)
{
    int i;
    static char text_buf[1024];
    char *s = text_buf;

    if (!len) {
	return("(null)");
    }
    for (i = 0; i < len; i++) {
	s += sprintf(s, "%s%s", (s == text_buf)? "": " ", fnn(buf[i]));
    }
    return text_buf;
}

/* Expand the current TN3270E function codes into text. */
const char *
tn3270e_current_opts(void)
{
    int i;
    static char text_buf[1024];
    char *s = text_buf;

    if (b8_is_zero(&e_funcs) || !IN_E) {
	return NULL;
    }
    for (i = 0; i < MX8; i++) {
	if (b8_bit_is_set(&e_funcs, i)) {
	    s += sprintf(s, "%s%s", (s == text_buf)? "": " ", fnn(i));
	}
    }
    return text_buf;
}

/* Transmit a TN3270E FUNCTIONS REQUEST or FUNCTIONS IS message. */
static void
tn3270e_subneg_send(unsigned char op, b8_t *funcs)
{
    unsigned char proto_buf[7 + MX8];
    int proto_len;
    int i;

    /* Construct the buffers. */
    memcpy(proto_buf, functions_req, 4);
    proto_buf[4] = op;
    proto_len = 5;
    for (i = 0; i < MX8; i++) {
	if (b8_bit_is_set(funcs, (i))) {
	    proto_buf[proto_len++] = i;
	}
    }

    /* Complete and send out the protocol message. */
    proto_buf[proto_len++] = IAC;
    proto_buf[proto_len++] = SE;
    net_rawout(proto_buf, proto_len);

    /* Complete and send out the trace text. */
    vtrace("SENT %s %s FUNCTIONS %s %s %s\n",
	    cmd(SB), opt(TELOPT_TN3270E),
	    (op == TN3270E_OP_REQUEST)? "REQUEST": "IS",
	    tn3270e_function_names(proto_buf + 5, proto_len - 7),
	    cmd(SE));
}

/* Translate a string of TN3270E functions into a bitmap. */
static void
tn3270e_fdecode(const unsigned char *buf, int len, b8_t *r)
{
    int i;

    b8_zero(r);
    for (i = 0; i < len; i++) {
	b8_set_bit(r, buf[i]);
    }
}

static int
maxru(unsigned char c)
{
    if (!(c & 0x80)) {
	return 0;
    }
    return ((c >> 4) & 0x0f) * (1 << (c & 0xf));
}

static void
process_bind(unsigned char *buf, size_t buflen)
{
    size_t namelen;
    size_t dest_ix = 0;

    /* Save the raw image. */
    Replace(bind_image, (unsigned char *)Malloc(buflen));
    memcpy(bind_image, buf, buflen);
    bind_image_len = buflen;

    /* Clean up the derived state. */
    if (plu_name == NULL) {
	plu_name = Malloc(mb_max_len(BIND_PLU_NAME_MAX + 1));
    }
    memset(plu_name, '\0', mb_max_len(BIND_PLU_NAME_MAX + 1));
    maxru_sec = 0;
    maxru_pri = 0;
    bind_rd = 0;
    bind_cd = 0;
    bind_ra = 0;
    bind_ca = 0;
    bind_state = 0;

    /* Make sure it's a BIND. */
    if (buflen < 1 || buf[0] != BIND_RU) {
	return;
    }

    /* Extract the maximum RUs. */
    if (buflen > BIND_OFF_MAXRU_SEC) {
	maxru_sec = maxru(buf[BIND_OFF_MAXRU_SEC]);
    }
    if (buflen > BIND_OFF_MAXRU_PRI) {
	maxru_pri = maxru(buf[BIND_OFF_MAXRU_PRI]);
    }

    /* Extract the screen size. */
    if (buflen > BIND_OFF_SSIZE) {
	int bind_ss = buf[BIND_OFF_SSIZE];

	switch (bind_ss) {
	case 0x00:
	case 0x02:
	    bind_rd = MODEL_2_ROWS;
	    bind_cd = MODEL_2_COLS;
	    bind_ra = MODEL_2_ROWS;
	    bind_ca = MODEL_2_COLS;
	    bind_state = BIND_DIMS_PRESENT | BIND_DIMS_ALT | BIND_DIMS_VALID;
	    break;
	case 0x03:
	    bind_rd = MODEL_2_ROWS;
	    bind_cd = MODEL_2_COLS;
	    bind_ra = maxROWS;
	    bind_ca = maxCOLS;
	    bind_state = BIND_DIMS_PRESENT | BIND_DIMS_VALID;
	    break;
	case 0x7e:
	    bind_rd = buf[BIND_OFF_RD];
	    bind_cd = buf[BIND_OFF_CD];
	    bind_ra = buf[BIND_OFF_RD];
	    bind_ca = buf[BIND_OFF_CD];
	    bind_state = BIND_DIMS_PRESENT | BIND_DIMS_ALT | BIND_DIMS_VALID;
	    break;
	case 0x7f:
	    bind_rd = buf[BIND_OFF_RD];
	    bind_cd = buf[BIND_OFF_CD];
	    bind_ra = buf[BIND_OFF_RA];
	    bind_ca = buf[BIND_OFF_CA];
	    bind_state = BIND_DIMS_PRESENT | BIND_DIMS_ALT | BIND_DIMS_VALID;
	    break;
	default:
	    bind_state = 0;
	    break;
	}
    }

    /* Validate and implement the screen size. */
    if (appres.bind_limit && (bind_state & BIND_DIMS_PRESENT)) {
	if (bind_rd > maxROWS || bind_cd > maxCOLS) {
	    popup_an_error("Ignoring invalid BIND image screen "
		    "size parameters:\n"
		    " BIND Default Rows-Cols %ux%u > Maximum %ux%u",
		    bind_rd, bind_cd, maxROWS, maxCOLS);
	    bind_state &= ~BIND_DIMS_VALID;
	} else if (bind_rd < MODEL_2_ROWS || bind_cd < MODEL_2_COLS) {
	    popup_an_error("Ignoring invalid BIND image screen "
		    "size parameters:\n"
		    " BIND Default Rows-Cols %ux%u < Minimum %ux%u",
		    bind_rd, bind_cd, MODEL_2_ROWS, MODEL_2_COLS);
	    bind_state &= ~BIND_DIMS_VALID;
	} else if (bind_ra > maxROWS || bind_ca > maxCOLS) {
	    popup_an_error("Ignoring invalid BIND image screen "
		    "size parameters:\n"
		    " BIND Alternate Rows-Cols %ux%u > Maximum %ux%u",
		    bind_ra, bind_ca, maxROWS, maxCOLS);
	    bind_state &= ~BIND_DIMS_VALID;
	} else if (bind_ra < MODEL_2_ROWS || bind_ca < MODEL_2_COLS) {
	    popup_an_error("Ignoring invalid BIND image screen "
		    "size parameters:\n"
		    " BIND Alternate Rows-Cols %ux%u < Minimum %ux%u",
		    bind_ra, bind_ca, MODEL_2_ROWS, MODEL_2_COLS);
	    bind_state &= ~BIND_DIMS_VALID;
	} else {
	    defROWS = bind_rd;
	    defCOLS = bind_cd;
	    altROWS = bind_ra;
	    altCOLS = bind_ca;
	}
    }

    ctlr_erase(false);

    /* Extract the PLU name. */
    if (buflen > BIND_OFF_PLU_NAME_LEN) {
	namelen = buf[BIND_OFF_PLU_NAME_LEN];
	if (namelen > BIND_PLU_NAME_MAX) {
	    namelen = BIND_PLU_NAME_MAX;
	}
	if ((namelen > 0) && (buflen > BIND_OFF_PLU_NAME + namelen)) {
#if defined(EBCDIC_HOST) /*[*/
	    memcpy(plu_name, &buf[BIND_OFF_PLU_NAME], namelen);
	    plu_name[namelen] = '\0';
#else /*][*/
	    size_t i;

	    for (i = 0; i < namelen; i++) {
		size_t nx;

		nx = ebcdic_to_multibyte(buf[BIND_OFF_PLU_NAME + i],
			plu_name + dest_ix, mb_max_len(1));
		if (nx > 1) {
		    dest_ix += nx - 1;
		}
	    }
#endif /*]*/
	    status_lu(plu_name);
	}
    }

    /* A BIND implicitly puts us in 3270 mode. */
    tn3270e_submode = E_3270;
}

/* Decode an UNBIND reason. */
static const char *
unbind_reason (unsigned char r)
{
    switch (r) {
    case TN3270E_UNBIND_NORMAL:
	return "normal";
    case TN3270E_UNBIND_BIND_FORTHCOMING:
	return "BIND forthcoming";
    case TN3270E_UNBIND_VR_INOPERATIVE:
	return "virtual route inoperative";
    case TN3270E_UNBIND_RX_INOPERATIVE:
	return "route extension inoperative";
    case TN3270E_UNBIND_HRESET:
	return "hierarchical reset";
    case TN3270E_UNBIND_SSCP_GONE:
	return "SSCP gone";
    case TN3270E_UNBIND_VR_DEACTIVATED:
	return "virtual route deactivated";
    case TN3270E_UNBIND_LU_FAILURE_PERM:
	return "unrecoverable LU failure";
    case TN3270E_UNBIND_LU_FAILURE_TEMP:
	return "recoverable LU failure";
    case TN3270E_UNBIND_CLEANUP:
	return "cleanup";
    case TN3270E_UNBIND_BAD_SENSE:
	return "bad sense code or user-supplied sense code";
    default:
	return lazyaf("unknown X'%02x'", r);
    }
}

static int
process_eor(void)
{
    if (syncing || !(ibptr - ibuf)) {
	return(0);
    }

    if (IN_E) {
	tn3270e_header *h = (tn3270e_header *)ibuf;
	unsigned char *s;
	enum pds rv;

	vtrace("RCVD TN3270E(%s%s %s %u)\n",
		e_dt(h->data_type),
		e_rq(h->data_type, h->request_flag),
		e_rsp(h->data_type, h->response_flag),
		h->seq_number[0] << 8 | h->seq_number[1]);

	switch (h->data_type) {
	case TN3270E_DT_3270_DATA:
	    if (b8_bit_is_set(&e_funcs, TN3270E_FUNC_BIND_IMAGE) &&
		    !tn3270e_bound) {
		return 0;
	    }
	    tn3270e_submode = E_3270;
	    check_in3270();
	    response_required = h->response_flag;
	    rv = process_ds(ibuf + EH_SIZE, (ibptr - ibuf) - EH_SIZE);
	    if (rv < 0 && response_required != TN3270E_RSF_NO_RESPONSE) {
		tn3270e_nak(rv);
	    }
	    else if (rv == PDS_OKAY_NO_OUTPUT &&
		    response_required == TN3270E_RSF_ALWAYS_RESPONSE) {
		tn3270e_ack();
	    }
	    response_required = TN3270E_RSF_NO_RESPONSE;
	    return 0;
	case TN3270E_DT_BIND_IMAGE:
	    if (!b8_bit_is_set(&e_funcs, TN3270E_FUNC_BIND_IMAGE)) {
		return 0;
	    }
	    process_bind(ibuf + EH_SIZE, (ibptr - ibuf) - EH_SIZE);
	    if (bind_state & BIND_DIMS_PRESENT) {
		if (bind_state & BIND_DIMS_ALT) {
		    trace_ds("< BIND PLU-name '%s' "
			    "MaxSec-RU %d MaxPri-RU %d "
			    "Rows-Cols Default %dx%d "
			    "Alternate %dx%d%s%s\n",
			    plu_name, maxru_sec, maxru_pri,
			    bind_rd, bind_cd,
			    bind_ra, bind_ca,
			    (bind_state & BIND_DIMS_VALID)?
				"": " (invalid)",
			    appres.bind_limit?
				"": " (ignored)");
		} else {
		    trace_ds("< BIND PLU-name '%s' "
			    "MaxSec-RU %d MaxPri-RU %d "
			    "Rows-Cols Default %dx%d%s%s\n",
			    plu_name, maxru_sec, maxru_pri,
			    bind_rd, bind_cd,
			    (bind_state & BIND_DIMS_VALID)?
				"": " (invalid)",
			    appres.bind_limit?
				"": " (ignored)");
		}
	    } else {
		trace_ds("< BIND PLU-name '%s' "
			"MaxSec-RU %d MaxPri-RU %d\n",
			plu_name, maxru_sec, maxru_pri);
	    }
	    tn3270e_bound = 1;
	    check_in3270();
	    return 0;
	case TN3270E_DT_UNBIND:
	    if (!b8_bit_is_set(&e_funcs, TN3270E_FUNC_BIND_IMAGE)) {
		return 0;
	    }
	    if ((ibptr - ibuf) > EH_SIZE) {
		trace_ds("< UNBIND %s\n", unbind_reason(ibuf[EH_SIZE]));
	    }
	    tn3270e_bound = 0;
	    /* Go back to the connected LU. */
	    status_lu(connected_lu);
	    /*
	     * Undo any screen-sizing effects from a previous BIND.
	     */
	    defROWS = MODEL_2_ROWS;
	    defCOLS = MODEL_2_COLS;
	    altROWS = maxROWS;
	    altCOLS = maxCOLS;
	    ctlr_erase(false);
	    tn3270e_submode = E_UNBOUND;
	    check_in3270();
	    return 0;
	case TN3270E_DT_NVT_DATA:
	    /* In tn3270e NVT mode */
	    tn3270e_submode = E_NVT;
	    check_in3270();
	    for (s = ibuf; s < ibptr; s++) {
		nvt_process(*s++);
	    }
	    return 0;
	case TN3270E_DT_SSCP_LU_DATA:
	    if (!b8_bit_is_set(&e_funcs, TN3270E_FUNC_BIND_IMAGE)) {
		return 0;
	    }
	    tn3270e_submode = E_SSCP;
	    check_in3270();
	    ctlr_write_sscp_lu(ibuf + EH_SIZE, (ibptr - ibuf) - EH_SIZE);
	    return 0;
	default:
	    /* Should do something more extraordinary here. */
	    return 0;
	}
    } else {
	process_ds(ibuf, ibptr - ibuf);
    }
    return 0;
}

/*
 * net_exception
 *	Called when there is an exceptional condition on the socket.
 */
void
net_exception(iosrc_t fd _is_unused, ioid_t id _is_unused)
{
#if defined(LOCAL_PROCESS) /*[*/
    if (local_process) {
	vtrace("RCVD exception\n");
    } else
#endif /*[*/
    {
	vtrace("RCVD urgent data indication\n");
	if (!syncing) {
	    syncing = 1;
	    x_except_off();
	}
    }
}

/*
 * Flavors of Network Output:
 *
 *   3270 mode
 *	net_output	send a 3270 record
 *
 *   NVT mode; call each other in turn
 *	net_sendc	net_cookout for 1 byte
 *	net_sends	net_cookout for a null-terminated string
 *	net_cookout	send user data with cooked-mode processing, NVT mode
 *	net_cookedout	send user data, NVT mode, already cooked
 *	net_rawout	send telnet protocol data, NVT mode
 *
 */

/*
 * net_cookedout
 *      Send user data out in NVT mode, without cooked-mode processing.
 */
void
net_cookedout(const char *buf, size_t len)
{
    if (toggled(TRACING)) {
	size_t i;

	vtrace(">");
	for (i = 0; i < len; i++) {
	    vtrace(" %s", ctl_see((int)*(buf+i)));
	}
	vtrace("\n");
    }
    net_rawout((unsigned const char *)buf, len);
}

/*
 * net_cookout
 *      Send output in NVT mode, including cooked-mode processing if
 *      appropriate.
 */
void
net_cookout(const char *buf, size_t len)
{
    if (!IN_NVT || (kybdlock & KL_AWAITING_FIRST)) {
	return;
    }

    if (linemode) {
	linemode_out(buf, len);
    } else {
	net_cookedout(buf, len);
    }
}

/*
 * net_rawout
 *	Send out raw telnet data.  We assume that there will always be enough
 *	space to buffer what we want to transmit, so we don't handle EAGAIN or
 *	EWOULDBLOCK.
 */
static void
net_rawout(unsigned const char *buf, size_t len)
{
    int nw;

    trace_netdata('>', buf, len);

    while (len) {
#if defined(OMTU) /*[*/
	size_t n2w = len;
	int pause = 0;

	if (n2w > OMTU) {
	    n2w = OMTU;
	    pause = 1;
	}
#else
# define n2w len
#endif
	if (secure_connection) {
	    nw = sio_write(sio, (const char *) buf, (int)n2w);
	} else
#if defined(LOCAL_PROCESS) /*[*/
	if (local_process) {
	    nw = write(sock, (const char *) buf, (int)n2w);
	} else
#endif /*]*/
	{
	    nw = send(sock, (const char *) buf, (int)n2w, 0);
	}
	if (nw < 0) {
	    if (secure_connection) {
		connect_error("%s", sio_last_error());
		host_disconnect(false);
		return;
	    }
	    vtrace("RCVD socket error %d (%s)\n", socket_errno(),
		    socket_strerror(socket_errno()));
	    if (socket_errno() == SE_EPIPE || socket_errno() == SE_ECONNRESET) {
		host_disconnect(false);
		return;
	    } else if (socket_errno() == SE_EINTR) {
		goto bot;
	    } else {
		popup_a_sockerr("Socket write");
		host_disconnect(true);
		return;
	    }
	}
	ns_bsent += nw;
	stats_poke();
	len -= nw;
	buf += nw;
    bot:
#if defined(OMTU) /*[*/
	if (pause) {
	    sleep(1);
	}
#endif /*]*/
    	;
    }
}

/*
 * net_hexnvt_out_framed
 *	Send uncontrolled user data to the host in NVT mode, performing IAC
 *	and CR quoting as necessary.
 */
static void
net_hexnvt_out_framed(unsigned char *buf, int len, bool framed)
{
    unsigned char *tbuf;
    unsigned char *xbuf;
    bool first = true;

    if (!len) {
	return;
    }

    if (HOST_FLAG(NO_TELNET_HOST)) {
	net_rawout(buf, len);
	return;
    }

    /* Expand it. */
    tbuf = xbuf = (unsigned char *)Malloc(2*len);
    while (len) {
	unsigned char c = *buf++;

	*tbuf++ = c;
	len--;
	if (framed && (first || len == 1)) {
	    /* Don't quote initial IAC or trailing IAC SE. */
	    first = false;
	    continue;
	}
	if (c == IAC) {
	    *tbuf++ = IAC;
	} else if (c == '\r' && (!len || *buf != '\n')) {
	    *tbuf++ = '\0';
	}
	first = false;
    }

    /* Send it to the host. */
    net_rawout(xbuf, tbuf - xbuf);
    Free(xbuf);
}

/*
 * net_hexnvt_out
 *	Send uncontrolled user data to the host in NVT mode, performing IAC
 *	and CR quoting as necessary.
 */
void
net_hexnvt_out(unsigned char *buf, int len)
{
    net_hexnvt_out_framed(buf, len, false);
}

/*
 * check_in3270
 *	Check for switches between NVT, SSCP-LU and 3270 modes.
 */
static void
check_in3270(void)
{
    enum cstate new_cstate = NOT_CONNECTED;

    if (myopts[TELOPT_TN3270E]) {
	if (!tn3270e_negotiated) {
	    new_cstate = CONNECTED_UNBOUND;
	} else switch (tn3270e_submode) {
	    case E_UNBOUND:
		new_cstate = CONNECTED_UNBOUND;
		break;
	    case E_NVT:
		new_cstate = CONNECTED_E_NVT;
		break;
	    case E_3270:
		new_cstate = CONNECTED_TN3270E;
		break;
	    case E_SSCP:
		new_cstate = CONNECTED_SSCP;
		break;
	    }
    } else if (myopts[TELOPT_BINARY] &&
	       myopts[TELOPT_EOR] &&
	       myopts[TELOPT_TTYPE] &&
	       hisopts[TELOPT_BINARY] &&
	       hisopts[TELOPT_EOR]) {
	new_cstate = CONNECTED_3270;
    } else if (cstate == TELNET_PENDING) {
	/* Nothing has happened, yet. */
	return;
    } else if (appres.nvt_mode || HOST_FLAG(ANSI_HOST)) {
	new_cstate = linemode? CONNECTED_NVT: CONNECTED_NVT_CHAR;
    } else {
	new_cstate = TELNET_PENDING;
    }

    if (new_cstate != cstate) {
	int was_in_e = IN_E;

	/*
	 * If we've now switched between non-TN3270E mode and
	 * TN3270E mode, reset the LU list so we can try again
	 * in the new mode.
	 */
	if (lus != NULL && was_in_e != IN_E) {
	    curr_lu = lus;
	    try_lu = *curr_lu;
	}

	/* Allocate the initial 3270 input buffer. */
	if (new_cstate >= TELNET_PENDING && !ibuf_size) {
	    ibuf = (unsigned char *)Malloc(BUFSIZ);
	    ibuf_size = BUFSIZ;
	    ibptr = ibuf;
	}

	/* Reinitialize line mode. */
	if ((new_cstate == CONNECTED_NVT && linemode) ||
		new_cstate == CONNECTED_E_NVT) {
	    linemode_buf_init();
	}

	/* If we fell out of TN3270E, remove the state. */
	if (!myopts[TELOPT_TN3270E]) {
	    tn3270e_negotiated = 0;
	    tn3270e_submode = E_UNBOUND;
	    tn3270e_bound = 0;
	}
	vtrace("Now operating in %s mode.\n", state_name[new_cstate]);
	if (FULL_SESSION) {
	    any_host_data = true;
	}
	host_in3270(new_cstate);
    }
}

/*
 * store3270in
 *	Store a character in the 3270 input buffer, checking for buffer
 *	overflow and reallocating ibuf if necessary.
 */
static void
store3270in(unsigned char c)
{
    if (ibptr - ibuf >= ibuf_size) {
	ibuf_size += BUFSIZ;
	ibuf = (unsigned char *)Realloc((char *)ibuf, ibuf_size);
	ibptr = ibuf + ibuf_size - BUFSIZ;
    }
    *ibptr++ = c;
}

/*
 * space3270out
 *	Ensure that <n> more characters will fit in the 3270 output buffer.
 *	Allocates the buffer in BUFSIZ chunks.
 *	Allocates hidden space at the front of the buffer for TN3270E.
 */
void
space3270out(size_t n)
{
    size_t nc = 0;	/* amount of data currently in obuf */
    unsigned more = 0;

    if (obuf_size) {
	nc = obptr - obuf;
    }

    while ((nc + n + EH_SIZE) > (obuf_size + more)) {
	more += BUFSIZ;
    }

    if (more) {
	obuf_size += more;
	obuf_base = (unsigned char *)Realloc((char *)obuf_base, obuf_size);
	obuf = obuf_base + EH_SIZE;
	obptr = obuf + nc;
    }
}

/*
 * check_linemode
 *	Set the global variable 'linemode', which says whether we are in
 *	character-by-character mode or line mode.
 */
static void
check_linemode(bool init)
{
    bool wasline = linemode;

    /*
     * The next line is a deliberate kluge to effectively ignore the SGA
     * option.  If the host will echo for us, we assume
     * character-at-a-time; otherwise we assume fully cooked by us.
     *
     * This allows certain IBM hosts which volunteer SGA but refuse
     * ECHO to operate more-or-less normally, at the expense of
     * implementing the (hopefully useless) "character-at-a-time, local
     * echo" mode.
     *
     * We still implement "switch to line mode" and "switch to character
     * mode" properly by asking for both SGA and ECHO to be off or on, but
     * we basically ignore the reply for SGA.
     */
    linemode = !hisopts[TELOPT_ECHO] /* && !hisopts[TELOPT_SGA] */;

    if (init || linemode != wasline) {
	if (cstate == CONNECTED_NVT || cstate == CONNECTED_NVT_CHAR) {
	    host_in3270(linemode? CONNECTED_NVT: CONNECTED_NVT_CHAR);
	}
	st_changed(ST_LINE_MODE, linemode);
	if (!init) {
	    vtrace("Operating in %s mode.\n",
		    linemode? "line": "character-at-a-time");
	}
	if (IN_NVT) {
	    if (linemode) {
		linemode_buf_init();
	    } else {
		linemode_dump();
	    }
	}
    }
}

/*
 * nnn
 *	Expands a number to a character string, for displaying unknown telnet
 *	commands and options.
 */
static const char *
nnn(int c)
{
    return lazyaf("%d", c);
}

/*
 * cmd
 *	Expands a TELNET command into a character string.
 */
const char *
cmd(int c)
{
    if (TELCMD_OK(c)) {
	return TELCMD(c);
    } else {
	return nnn(c);
    }
}

/*
 * opt
 *	Expands a TELNET option into a character string.
 */
const char *
opt(unsigned char c)
{
    if (TELOPT_OK(c)) {
	return TELOPT(c);
    } else if (c == TELOPT_TN3270E) {
	return "TN3270E";
    } else if (c == TELOPT_STARTTLS) {
	return "START-TLS";
    } else {
	return nnn((int)c);
    }
}


#define LINEDUMP_MAX	32

void
trace_netdata(char direction, unsigned const char *buf, size_t len)
{
    size_t offset;

    if (!toggled(TRACING)) {
	    return;
    }
    for (offset = 0; offset < len; offset++) {
	if (!(offset % LINEDUMP_MAX)) {
	    ntvtrace("%s%c 0x%-3x ", (offset? "\n": ""), direction,
		    (unsigned)offset);
	}
	ntvtrace("%02x", buf[offset]);
    }
    ntvtrace("\n");
}

/*
 * net_output
 *	Send 3270 output over the network:
 *	- Prepend TN3270E header
 *	- Expand IAC to IAC IAC
 *	- Append IAC EOR
 */
void
net_output(void)
{
    static unsigned char *xobuf = NULL;
    static int xobuf_len = 0;
    int need_resize = 0;
    unsigned char *nxoptr, *xoptr;

#define BSTART	((IN_TN3270E || IN_SSCP)? obuf_base: obuf)

    /* Set the TN3720E header. */
    if (IN_TN3270E || IN_SSCP) {
	tn3270e_header *h = (tn3270e_header *)obuf_base;

	/* Check for sending a TN3270E response. */
	if (response_required == TN3270E_RSF_ALWAYS_RESPONSE) {
	    tn3270e_ack();
	    response_required = TN3270E_RSF_NO_RESPONSE;
	}

	/* Set the outbound TN3270E header. */
	h->data_type = IN_TN3270E? TN3270E_DT_3270_DATA:
	    TN3270E_DT_SSCP_LU_DATA;
	h->request_flag = 0;
	h->response_flag = 0;
	h->seq_number[0] = (e_xmit_seq >> 8) & 0xff;
	h->seq_number[1] = e_xmit_seq & 0xff;

	vtrace("SENT TN3270E(%s NO-RESPONSE %u)\n",
		IN_TN3270E? "3270-DATA": "SSCP-LU-DATA", e_xmit_seq);
	if (b8_bit_is_set(&e_funcs, TN3270E_FUNC_RESPONSES)) {
		e_xmit_seq = (e_xmit_seq + 1) & 0x7fff;
	}
    }

    /* Reallocate the expanded output buffer. */
    while (xobuf_len <  (obptr - BSTART + 1) * 2) {
	xobuf_len += BUFSZ;
	need_resize++;
    }
    if (need_resize) {
	Replace(xobuf, (unsigned char *)Malloc(xobuf_len));
    }

    /* Copy and expand IACs. */
    xoptr = xobuf;
    nxoptr = BSTART;
    while (nxoptr < obptr) {
	if ((*xoptr++ = *nxoptr++) == IAC) {
	    *xoptr++ = IAC;
	}
    }

    /* Append the IAC EOR and transmit. */
    *xoptr++ = IAC;
    *xoptr++ = EOR;
    net_rawout(xobuf, xoptr - xobuf);

    vtrace("SENT EOR\n");
    ns_rsent++;
    stats_poke();
#undef BSTART
}

/* Send a TN3270E positive response to the server. */
static void
tn3270e_ack(void)
{
    unsigned char rsp_buf[10];
    tn3270e_header *h_in = (tn3270e_header *)ibuf;
    int rsp_len = 0;

    rsp_len = 0;
    rsp_buf[rsp_len++] = TN3270E_DT_RESPONSE;	    /* data_type */
    rsp_buf[rsp_len++] = 0;			    /* request_flag */
    rsp_buf[rsp_len++] = TN3270E_RSF_POSITIVE_RESPONSE; /* response_flag */	
    rsp_buf[rsp_len++] = h_in->seq_number[0];	    /* seq_number[0] */
    if (h_in->seq_number[0] == IAC) {
	rsp_buf[rsp_len++] = IAC;
    }
    rsp_buf[rsp_len++] = h_in->seq_number[1];	    /* seq_number[1] */
    if (h_in->seq_number[1] == IAC) {
	rsp_buf[rsp_len++] = IAC;
    }
    rsp_buf[rsp_len++] = TN3270E_POS_DEVICE_END;
    rsp_buf[rsp_len++] = IAC;
    rsp_buf[rsp_len++] = EOR;
    vtrace("SENT TN3270E(RESPONSE POSITIVE-RESPONSE %u) DEVICE-END\n",
	    h_in->seq_number[0] << 8 | h_in->seq_number[1]);
    net_rawout(rsp_buf, rsp_len);
}

/* Send a TN3270E negative response to the server. */
static void
tn3270e_nak(enum pds rv)
{
    unsigned char rsp_buf[10];
    tn3270e_header *h_in = (tn3270e_header *)ibuf;
    int rsp_len = 0;
    char *neg = NULL;

    rsp_buf[rsp_len++] = TN3270E_DT_RESPONSE;	    /* data_type */
    rsp_buf[rsp_len++] = 0;			    /* request_flag */
    rsp_buf[rsp_len++] = TN3270E_RSF_NEGATIVE_RESPONSE; /* response_flag */
    rsp_buf[rsp_len++] = h_in->seq_number[0];	    /* seq_number[0] */
    if (h_in->seq_number[0] == IAC) {
	rsp_buf[rsp_len++] = IAC;
    }
    rsp_buf[rsp_len++] = h_in->seq_number[1];	    /* seq_number[1] */
    if (h_in->seq_number[1] == IAC) {
	rsp_buf[rsp_len++] = IAC;
    }
    switch (rv) {
    default:
    case PDS_BAD_CMD:
	rsp_buf[rsp_len++] = TN3270E_NEG_COMMAND_REJECT;
	neg = "COMMAND-REJECT";
	break;
    case PDS_BAD_ADDR:
	rsp_buf[rsp_len++] = TN3270E_NEG_OPERATION_CHECK;
	neg = "OPERATION-CHECK";
	break;
    }
    rsp_buf[rsp_len++] = IAC;
    rsp_buf[rsp_len++] = EOR;
    vtrace("SENT TN3270E(RESPONSE NEGATIVE-RESPONSE %u) %s\n",
	    h_in->seq_number[0] << 8 | h_in->seq_number[1], neg);
    net_rawout(rsp_buf, rsp_len);
}

/* Add a dummy TN3270E header to the output buffer. */
bool
net_add_dummy_tn3270e(void)
{
    tn3270e_header *h;

    if (!IN_E || tn3270e_submode == E_UNBOUND) {
	return false;
    }

    space3270out(EH_SIZE);
    h = (tn3270e_header *)obptr;

    switch (tn3270e_submode) {
    case E_UNBOUND:
	break;
    case E_NVT:
	h->data_type = TN3270E_DT_NVT_DATA;
	break;
    case E_SSCP:
	h->data_type = TN3270E_DT_SSCP_LU_DATA;
	break;
    case E_3270:
	h->data_type = TN3270E_DT_3270_DATA;
	break;
    }
    h->request_flag = 0;
    h->response_flag = TN3270E_RSF_NO_RESPONSE;
    h->seq_number[0] = 0;
    h->seq_number[1] = 0;
    obptr += EH_SIZE;
    return true;
}

/*
 * Add IAC EOR to a buffer.
 */
void
net_add_eor(unsigned char *buf, size_t len)
{
    buf[len++] = IAC;
    buf[len++] = EOR;
}

/*
 * net_sendc
 *	Send a character of user data over the network in NVT mode.
 */
void
net_sendc(char c)
{
    if (c == '\r' && !linemode
#if defined(LOCAL_PROCESS) /*[*/
			       && !local_process
#endif /*]*/
						) {
		/* CR must be quoted */
	net_cookout("\r\0", 2);
    } else {
	net_cookout(&c, 1);
    }
}

/*
 * net_sends
 *	Send a null-terminated string of user data in NVT mode.
 */
void
net_sends(const char *s)
{
    net_cookout(s, strlen(s));
}

/*
 * External entry points to negotiate line or character mode.
 */
void
net_linemode(void)
{
    if (!CONNECTED) {
	return;
    }
    if (!HOST_FLAG(NO_TELNET_HOST)) {
	if (hisopts[TELOPT_ECHO]) {
	    dont_opt[2] = TELOPT_ECHO;
	    net_rawout(dont_opt, sizeof(dont_opt));
	    vtrace("SENT %s %s\n", cmd(DONT), opt(TELOPT_ECHO));
	}
	if (hisopts[TELOPT_SGA]) {
	    dont_opt[2] = TELOPT_SGA;
	    net_rawout(dont_opt, sizeof(dont_opt));
	    vtrace("SENT %s %s\n", cmd(DONT), opt(TELOPT_SGA));
	}
    } else {
	hisopts[TELOPT_ECHO] = 0;
	hisopts[TELOPT_SGA] = 0;
	check_linemode(false);
    }
}

void
net_charmode(void)
{
    if (!CONNECTED) {
	return;
    }
    if (!HOST_FLAG(NO_TELNET_HOST)) {
	if (!hisopts[TELOPT_ECHO]) {
	    do_opt[2] = TELOPT_ECHO;
	    net_rawout(do_opt, sizeof(do_opt));
	    vtrace("SENT %s %s\n", cmd(DO), opt(TELOPT_ECHO));
	}
	if (!hisopts[TELOPT_SGA]) {
	    do_opt[2] = TELOPT_SGA;
	    net_rawout(do_opt, sizeof(do_opt));
	    vtrace("SENT %s %s\n", cmd(DO), opt(TELOPT_SGA));
	}
    } else {
	hisopts[TELOPT_ECHO] = 1;
	hisopts[TELOPT_SGA] = 1;
	check_linemode(false);
    }
}

/*
 * net_break
 *	Send telnet break, which is used to implement 3270 ATTN.
 *
 */
void
net_break(char c)
{
    if (!HOST_FLAG(NO_TELNET_HOST)) {
	static unsigned char buf[] = { IAC, BREAK };

	/* I don't know if we should first send TELNET synch ? */
	net_rawout(buf, sizeof(buf));
	vtrace("SENT BREAK\n");
    } else if (c != '\0') {
	net_rawout((unsigned char *)&c, 1);
    }
}

/*
 * net_interrupt
 *	Send telnet IP.
 *
 */
void
net_interrupt(char c)
{
    if (!HOST_FLAG(NO_TELNET_HOST)) {
	static unsigned char buf[] = { IAC, IP };

	/* I don't know if we should first send TELNET synch ? */
	net_rawout(buf, sizeof(buf));
	vtrace("SENT IP\n");
    } else if (c != '\0') {
	net_rawout((unsigned char *)&c, 1);
    }
}

/*
 * net_abort
 *	Send telnet AO.
 *
 */
void
net_abort(void)
{
    static unsigned char buf[] = { IAC, AO };

    if (b8_bit_is_set(&e_funcs, TN3270E_FUNC_SYSREQ)) {
	/*
	 * I'm not sure yet what to do here.  Should the host respond
	 * to the AO by sending us SSCP-LU data (and putting us into
	 * SSCP-LU mode), or should we put ourselves in it?
	 * Time, and testers, will tell.
	 */
	switch (tn3270e_submode) {
	case E_UNBOUND:
	case E_NVT:
	    break;
	case E_SSCP:
	    net_rawout(buf, sizeof(buf));
	    vtrace("SENT AO\n");
	    if (tn3270e_bound || !b8_bit_is_set(&e_funcs,
					TN3270E_FUNC_BIND_IMAGE)) {
		    tn3270e_submode = E_3270;
		    check_in3270();
	    }
	    break;
	case E_3270:
	    net_rawout(buf, sizeof(buf));
	    vtrace("SENT AO\n");
	    tn3270e_submode = E_SSCP;
	    check_in3270();
	    break;
	}
    }
}

/*
 * Construct a string to reproduce the current TELNET options.
 * Returns a bool indicating whether it is necessary.
 */
bool
net_snap_options(void)
{
    bool any = false;
    int i;
    static unsigned char ttype_str[] = {
	IAC, DO, TELOPT_TTYPE,
	IAC, SB, TELOPT_TTYPE, TELQUAL_SEND, IAC, SE
    };

    if (!CONNECTED) {
	return false;
    }

    obptr = obuf;

    /* Do TTYPE first. */
    if (myopts[TELOPT_TTYPE]) {
	unsigned j;

	space3270out(sizeof(ttype_str));
	for (j = 0; j < sizeof(ttype_str); j++) {
	    *obptr++ = ttype_str[j];
	}
    }

    /* Do the other options. */
    for (i = 0; i < N_OPTS; i++) {
	space3270out(6);
	if (i == TELOPT_TTYPE) {
	    continue;
	}
	if (hisopts[i]) {
	    *obptr++ = IAC;
	    *obptr++ = WILL;
	    *obptr++ = (unsigned char)i;
	    any = true;
	}
	if (myopts[i]) {
	    *obptr++ = IAC;
	    *obptr++ = DO;
	    *obptr++ = (unsigned char)i;
	    any = true;
	}
    }

    /* If we're in TN3270E mode, snap the subnegotations as well. */
    if (myopts[TELOPT_TN3270E]) {
	any = true;

	space3270out(5 +
		((connected_type != NULL)? strlen(connected_type): 0) +
		((connected_lu != NULL)? + strlen(connected_lu): 0) +
		2);
	*obptr++ = IAC;
	*obptr++ = SB;
	*obptr++ = TELOPT_TN3270E;
	*obptr++ = TN3270E_OP_DEVICE_TYPE;
	*obptr++ = TN3270E_OP_IS;
	if (connected_type != NULL) {
	    memcpy(obptr, connected_type, strlen(connected_type));
	    obptr += strlen(connected_type);
	}
	if (connected_lu != NULL) {
	    *obptr++ = TN3270E_OP_CONNECT;
	    memcpy(obptr, connected_lu, strlen(connected_lu));
	    obptr += strlen(connected_lu);
	}
	*obptr++ = IAC;
	*obptr++ = SE;

	space3270out(38);
	memcpy(obptr, functions_req, 4);
	obptr += 4;
	*obptr++ = TN3270E_OP_IS;
	for (i = 0; i < MX8; i++) {
	    if (b8_bit_is_set(&e_funcs, i)) {
		*obptr++ = i;
	    }
	}
	*obptr++ = IAC;
	*obptr++ = SE;

	if (tn3270e_bound) {
	    tn3270e_header *h;
	    size_t i;
	    int xlen = 0;

	    for (i = 0; i < bind_image_len; i++)  {
		if (bind_image[i] == 0xff)
		    xlen++;
	    }

	    space3270out(EH_SIZE + bind_image_len + xlen + 3);
	    h = (tn3270e_header *)obptr;
	    h->data_type = TN3270E_DT_BIND_IMAGE;
	    h->request_flag = 0;
	    h->response_flag = 0;
	    h->seq_number[0] = 0;
	    h->seq_number[1] = 0;
	    obptr += EH_SIZE;
	    for (i = 0; i < bind_image_len; i++) {
		if (bind_image[i] == 0xff) {
		    *obptr++ = 0xff;
		}
		*obptr++ = bind_image[i];
	    }
	    *obptr++ = IAC;
	    *obptr++ = EOR;
	}
    }
    return any;
}

/*
 * Set blocking/non-blocking mode on the socket.  On error, pops up an error
 * message, but does not close the socket.
 */
static int
non_blocking(bool on)
{
#if !defined(BLOCKING_CONNECT_ONLY) /*[*/
# if defined(FIONBIO) /*[*/
    IOCTL_T i = on? 1: 0;

    vtrace("Making host socket %sblocking\n", on? "non-": "");
    if (sock == INVALID_SOCKET) {
	return 0;
    }

    if (SOCK_IOCTL(sock, FIONBIO, &i) < 0) {
	popup_a_sockerr("ioctl(FIONBIO, %d)", on);
	return -1;
    }
# else /*][*/
    int f;

    vtrace("Making host socket %sblocking\n", on? "non-": "");
    if (sock == INVALID_SOCKET) {
	return 0;
    }

    if ((f = fcntl(sock, F_GETFL, 0)) == -1) {
	connect_errno(errno, "fcntl(F_GETFL)");
	return -1;
    }
    if (on) {
	f |= O_NDELAY;
    } else {
	f &= ~O_NDELAY;
    }
    if (fcntl(sock, F_SETFL, f) < 0) {
	connect_errno(errno, "fcntl(F_SETFL)");
	return -1;
    }
# endif /*]*/
#endif /*]*/
    return 0;
}

/* Continue TLS negotiation in response to a STARTTLS. */
static void
net_starttls_continue(void)
{
    sio_negotiate_ret_t ret;
    bool data = false;
    char *session, *cert;

    /* Negotiate the session. */
    ret = sio_negotiate(sio, sock, hostname, &data);
    if (ret == SIG_FAILURE) {
	connect_error("%s", sio_last_error());
	host_disconnect(true);
	return;
    }
    if (ret == SIG_WANTMORE) {
	vtrace("Need more TLS data\n");
	if (starttls_pending == NOT_CONNECTED) {
	    starttls_pending = cstate;
	    change_cstate(TLS_PENDING, "net_starttls_continue");
	}
	return;
    }

#if !defined(_WIN32) /*[*/
    /* Blocking socket again. */
    if (non_blocking(false) < 0) {
	host_disconnect(true);
	return;
    }
#endif /*]*/

    secure_connection = true;

    /* Success. */
    session = indent_s(sio_session_info(sio));
    cert = indent_s(sio_server_cert_info(sio));
    vtrace("TLS negotiated connection complete. "
	    "Connection is now secure.\n"
	    "Provider: %s\n"
	    "Session:\n%s\nServer certificate:\n%s\n",
	    sio_provider(), session, cert);
    Free(session);
    Free(cert);
    st_changed(ST_SECURE, true);

    if (starttls_pending == TELNET_PENDING) {
	/*
	 * TLS negotiation happened before 3270 negotiation (which is the usual
	 * case).  Tell the world that we are (still) connected, now in secure
	 * mode.
	 */
	host_connected();
    } else {
	/*
	 * The host negotiated TLS while in some other state. Try to restore
	 * it.
	 */
	if (cHALF_CONNECTED(starttls_pending)) {
	    st_changed(ST_NEGOTIATING, true);
	} else {
	    st_changed(ST_3270_MODE, true);
	}
    }
    starttls_pending = NOT_CONNECTED;

    if (data) {
	/* Got extra data with the negotiation. */
	vtrace("Reading extra data after negotiation\n");
	net_input(INVALID_IOSRC, NULL_IOID);
    }
}

/* Process a STARTTLS subnegotiation. */
static void
continue_tls(unsigned char *sbbuf, int len)
{
    /* Whatever happens, we're not expecting another SB STARTTLS. */
    need_tls_follows = false;

    /* Make sure the option is FOLLOWS. */
    if (len < 2 || sbbuf[1] != TLS_FOLLOWS) {
	/* Trace the junk. */
	vtrace("%s ? %s\n", opt(TELOPT_STARTTLS), cmd(SE));
	connect_error("TLS negotiation failure");
	host_disconnect(true);
	return;
    }

    /* Trace what we got. */
    vtrace("%s FOLLOWS %s\n", opt(TELOPT_STARTTLS), cmd(SE));

#if !defined(_WIN32) /*[*/
    /* Non-blocking socket again. */
    if (non_blocking(true) < 0) {
	host_disconnect(true);
	return;
    }
#endif /*]*/

    /* Negotiate. */
    net_starttls_continue();
}

/* Return the current BIND application name, if any. */
const char *
net_query_bind_plu_name(void)
{
    /*
     * Return the PLU name, if we're in TN3270E 3270 mode and have
     * negotiated the BIND-IMAGE option.
     */
    if ((cstate == CONNECTED_TN3270E) &&
	    b8_bit_is_set(&e_funcs, TN3270E_FUNC_BIND_IMAGE)) {
	return plu_name? plu_name: "";
    } else {
	return "";
    }
}

/* Return the current connection state. */
const char *
net_query_connection_state(void)
{
    return state_name[cstate];
}

/* Return the LU name. */
const char *
net_query_lu_name(void)
{
    if (CONNECTED && connected_lu != NULL) {
	return connected_lu;
    } else {
	return "";
    }
}

/* Return the hostname and port. */
const char *
net_query_host(void)
{
    if (CONNECTED) {
#if defined(LOCAL_PROCESS) /*[*/
	if (local_process) {
	    return lazyaf("process %s", hostname);
	}
#endif /*]*/
	return lazyaf("host %s %u", hostname, current_port);
    } else {
	return "";
    }
}

/* Return the TLS state. */
const char *
net_query_tls(void)
{
    static char *not_secure = "not secure";

    if (CONNECTED) {
	if (!secure_connection) {
	    return not_secure;
	}
	return lazyaf("secure %s",
		net_secure_unverified()? "host-unverified": "host-verified");
    } else {
	return "";
    }
}

/* Return the local address for the socket. */
int
net_getsockname(void *buf, int *len)
{
    if (sock == INVALID_SOCKET) {
	return -1;
    }
    return getsockname(sock, buf, (socklen_t *)(void *)len);
}

/* Return a text version of the current proxy type, or NULL. */
const char *
net_proxy_type(void)
{
    if (proxy_type != PT_NONE) {
	return proxy_type_name(proxy_type);
    } else {
	return NULL;
    }
}

/* Return the current proxy user, or NULL. */
const char *
net_proxy_user(void)
{
    if (proxy_type != PT_NONE) {
	return proxy_user;
    } else {
	return NULL;
    }
}

/* Return the current proxy host, or NULL. */
const char *
net_proxy_host(void)
{
    if (proxy_type != PT_NONE) {
	return proxy_host;
    } else {
	return NULL;
    }
}

/* Return the current proxy port, or NULL. */
const char *
net_proxy_port(void)
{
    if (proxy_type != PT_NONE) {
	return proxy_portname;
    } else {
	return NULL;
    }
}

/* Return the SNA binding state. */
bool
net_bound(void)
{
    return (IN_E && tn3270e_bound);
}

/* Format TELNET options. */
static const char *
net_opts(unsigned char opts[])
{
    int i;
    char *ret = NULL;
    size_t sl = 0;

    for (i = 0; i < N_OPTS; i++) {
	if (opts[i]) {
	    const char *o = opt(i);

	    ret = (char *)Realloc(ret, sl + 1 + strlen(o) + 1);
	    if (sl) {
		ret[sl++] = ' ';
	    }
	    strcpy(ret + sl, o);
	    sl += strlen(o);
	}
    }
    return ret;
}

/* Return my TELNET options. */
const char *
net_myopts(void)
{
    return net_opts(myopts);
}

/* Return his TELNET options. */
const char *
net_hisopts(void)
{
    return net_opts(hisopts);
}

/*
 * Set the default termtype.
 *
 * This is called at init time, whenever we disconnect, and whenever the screen
 * dimensions change (which by definition happens while we are disconnected).
 * It sets 'termtype' to the default value, assuming an extended data stream
 * host. When we connect to a particular host, we may use a different value
 * (such as without the -E, for the S: prefix).
 */
void
net_set_default_termtype(void)
{
    if (appres.termname) {
	termtype = appres.termname;
    } else if (appres.nvt_mode || HOST_FLAG(ANSI_HOST)) {
	termtype = "xterm";
    } else if (ov_rows || ov_cols) {
	termtype = "IBM-DYNAMIC";
    } else {
	termtype = full_model_name;
    }
}

bool
net_secure_unverified(void)
{
    return secure_connection && sio_secure_unverified(sio);
}

const char *
net_session_info(void)
{
    if (sio == NULL) {
	return NULL;
    }
    return sio_session_info(sio);
}

const char *
net_server_cert_info(void)
{
    if (sio == NULL) {
	return NULL;
    }
    return sio_server_cert_info(sio);
}

bool
net_secure_connection(void)
{
    return secure_connection;
}

unsigned
net_sio_supported(void)
{
    return sio_supported();
}

const char *
net_sio_provider(void)
{
    return sio_provider();
}

/*
 * Change the NOP transmit interval.
 */
void
net_nop_seconds(void)
{
    /* Cancel first. */
    if (nop_timeout_id != NULL_IOID) {
	RemoveTimeOut(nop_timeout_id);
	nop_timeout_id = NULL_IOID;
    }

    if (appres.nop_seconds == 0) {
	return;
    }

    /* Restart with the new interval. */
    if (cstate >= TELNET_PENDING) {
	nop_timeout_id = AddTimeOut(appres.nop_seconds * 1000, send_nop);
    }
}

/* Break NVT data tracing. */
void
net_nvt_break(void)
{
    if (nvt_data) {
	vtrace("\n");
	nvt_data = 0;
    }
}<|MERGE_RESOLUTION|>--- conflicted
+++ resolved
@@ -644,13 +644,8 @@
     } else if (ov_rows || ov_cols) {
 	termtype = "IBM-DYNAMIC";
     } else if (HOST_FLAG(STD_DS_HOST)) {
-<<<<<<< HEAD
-	(void) snprintf(ttype_tmpval, sizeof(ttype_tmpval), "IBM-327%c-%d",
-		appres.m3279? '9': '8', model_num);
-=======
 	snprintf(ttype_tmpval, sizeof(ttype_tmpval), "IBM-327%c-%d",
 		mode.m3279? '9': '8', model_num);
->>>>>>> dbb1a9f8
 	termtype = ttype_tmpval;
     } else {
 	termtype = full_model_name;
@@ -892,11 +887,8 @@
     net_rawout(nop, sizeof(nop));
     if (cstate != NOT_CONNECTED) {
 	nop_timeout_id = AddTimeOut(appres.nop_seconds * 1000, send_nop);
-<<<<<<< HEAD
-=======
     } else {
 	nop_timeout_id = NULL_IOID;
->>>>>>> dbb1a9f8
     }
 }
 
@@ -1210,11 +1202,7 @@
     /* If we refused TLS and never entered 3270 mode, say so. */
     if (refused_tls && !any_host_data) {
 	if (!appres.ssl.starttls) {
-<<<<<<< HEAD
-	    popup_an_error("Connection failed:\n"
-=======
 	    connect_error("Connection failed:\n"
->>>>>>> dbb1a9f8
 		    "Host requested STARTTLS but STARTTLS disabled");
 	} else if (nested_tls) {
 	    connect_error("Connection failed:\n"
@@ -1267,25 +1255,6 @@
     }
 
 #if defined(_WIN32) /*[*/
-<<<<<<< HEAD
-	if (WSAEnumNetworkEvents(sock, sock_handle, &events) != 0) {
-	    popup_an_error("WSAEnumNetworkEvents failed: %s",
-		    win32_strerror(WSAGetLastError()));
-	    host_disconnect(true);
-	    return;
-	}
-	vtrace("net_input: NetworkEvents 0x%lx%s%s%s\n",
-		events.lNetworkEvents,
-		(events.lNetworkEvents & FD_CONNECT) ? " CONNECT": "",
-		(events.lNetworkEvents & FD_CLOSE) ? " CLOSE": "",
-		(events.lNetworkEvents & FD_READ) ? " READ": "");
-	if (HALF_CONNECTED) {
-	    if (events.lNetworkEvents & FD_CONNECT) {
-		if (events.iErrorCode[FD_CONNECT_BIT] != 0) {
-		    popup_an_error("Connection failed: %s",
-			    win32_strerror(events.iErrorCode[FD_CONNECT_BIT]));
-		    host_disconnect(true);
-=======
     if (WSAEnumNetworkEvents(sock, sock_handle, &events) != 0) {
 	popup_an_error("WSAEnumNetworkEvents failed: %s",
 		win32_strerror(WSAGetLastError()));
@@ -1308,7 +1277,6 @@
 	    } else {
 		connection_complete();
 		if (sock == INVALID_SOCKET) {
->>>>>>> dbb1a9f8
 		    return;
 		}
 	    }
@@ -1390,22 +1358,6 @@
 	    host_disconnect(true);
 	    return;
 	}
-<<<<<<< HEAD
-
-#if defined(_WIN32) /*[*/
-	if (events.lNetworkEvents & FD_CLOSE) {
-	    vtrace("RCVD disconnect\n");
-	    host_disconnect(false);
-	}
-#endif /*]*/
-
-	/* See if it's time to roll over the trace file. */
-	trace_rollover_check();
-}
-
--
-=======
 	if (cstate == TCP_PENDING && socket_errno() == SE_EAGAIN) {
 	    connection_complete();
 	    return;
@@ -1502,7 +1454,6 @@
     trace_rollover_check();
 }
 
->>>>>>> dbb1a9f8
 /*
  * set16
  *	Put a 16-bit value in a buffer.
