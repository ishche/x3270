--- conflicted
+++ resolved
@@ -1,9 +1,5 @@
 /*
-<<<<<<< HEAD
- * Copyright (c) 1993-2009, 2013-2017 Paul Mattes.
-=======
  * Copyright (c) 1993-2009, 2013-2019 Paul Mattes.
->>>>>>> dbb1a9f8
  * All rights reserved.
  *
  * Redistribution and use in source and binary forms, with or without
@@ -117,11 +113,8 @@
 #define MB	55	/* process multi-byte character */
 #define CH	56	/* cursor horizontal absolute (CHA) */
 #define VP	57	/* vertical position absolute (VPA) */
-<<<<<<< HEAD
-=======
 #define GT	58	/* > (after ESC [) */
 #define D2	59	/* secondary device attributes */
->>>>>>> dbb1a9f8
 
 static enum state {
     DATA = 0, ESC = 1, CSDES = 2,
@@ -192,11 +185,8 @@
 static enum state ansi_multibyte(int, int);
 static enum state ansi_cursor_horizontal_absolute(int, int);
 static enum state ansi_vertical_position_absolute(int, int);
-<<<<<<< HEAD
-=======
 static enum state ansi_gt(int, int);
 static enum state dec_secondary_device_attributes(int, int);
->>>>>>> dbb1a9f8
 
 typedef enum state (*afn_t)(int, int);
 static afn_t nvt_fn[] = {
@@ -258,11 +248,8 @@
 /* 55 */	&ansi_multibyte,
 /* 56 */	&ansi_cursor_horizontal_absolute,
 /* 57 */	&ansi_vertical_position_absolute,
-<<<<<<< HEAD
-=======
 /* 58 */	&ansi_gt,
 /* 59 */	&dec_secondary_device_attributes,
->>>>>>> dbb1a9f8
 };
 
 static unsigned char st[NUM_STATES][256] = {
@@ -343,11 +330,7 @@
 /* 00 */	0, 0, 0, 0, 0, 0, 0, 0, 0, 0, 0, 0, 0, 0, 0, 0,
 /* 10 */	0, 0, 0, 0, 0, 0, 0, 0, 0, 0, 0, 0, 0, 0, 0, 0,
 /* 20 */	0, 0, 0, 0, 0, 0, 0, 0, 0, 0, 0, 0, 0, 0, 0, 0,
-<<<<<<< HEAD
-/* 30 */       Dg,Dg,Dg,Dg,Dg,Dg,Dg,Dg,Dg,Dg, 0,Sc, 0, 0, 0,E3,
-=======
 /* 30 */       Dg,Dg,Dg,Dg,Dg,Dg,Dg,Dg,Dg,Dg, 0,Sc, 0, 0,GT,E3,
->>>>>>> dbb1a9f8
 /* 40 */       IC,UP,DN,RT,LT, 0, 0,CH,CM, 0,ED,EL,IL,DL, 0, 0,
 /* 50 */       DC, 0, 0, 0, 0, 0, 0, 0, 0, 0, 0, 0, 0, 0, 0, 0,
 /* 60 */	0, 0, 0,DA,VP, 0,CM,TC,SM, 0, 0, 0,RM,SG,SR, 0,
