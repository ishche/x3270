--- conflicted
+++ resolved
@@ -1,9 +1,5 @@
 /*
-<<<<<<< HEAD
- * Copyright (c) 1995-2009, 2013-2017 Paul Mattes.
-=======
  * Copyright (c) 1995-2009, 2013-2019 Paul Mattes.
->>>>>>> dbb1a9f8
  * All rights reserved.
  *
  * Redistribution and use in source and binary forms, with or without
@@ -1344,50 +1340,6 @@
 # else /*][*/
 	ha[0] = socket_event;
 	ha[1] = stdin_done_event;
-<<<<<<< HEAD
-	for (;;) {
-		ret = WaitForMultipleObjects(2, ha, FALSE, INFINITE);
-		switch (ret) {
-		case WAIT_OBJECT_0: /* socket input */
-			nr = recv(s, buf, sizeof(buf), 0);
-			if (verbose) {
-				fprintf(stderr, "<%d byte%s from socket>\n",
-					nr, (nr == 1)? "": "s");
-			}
-			if (nr < 0) {
-				win32_perror("recv failed");
-				exit(2);
-			}
-			if (nr == 0) {
-				exit(0);
-			}
-			fwrite(buf, 1, nr, stdout);
-			fflush(stdout);
-			break;
-		case WAIT_OBJECT_0 + 1: /* stdin input */
-			if (verbose) {
-				fprintf(stderr, "<%d byte%s from stdin>\n",
-					stdin_nr, (stdin_nr == 1)? "": "s");
-			}
-			if (stdin_nr < 0) {
-				fprintf(stderr, "stdin read failed: %s\n",
-					win32_strerror(stdin_error));
-				exit(2);
-			}
-			if (stdin_nr == 0) {
-				exit(0);
-			}
-			(void) send(s, stdin_buf, stdin_nr, 0);
-			SetEvent(stdin_enable_event);
-			break;
-		case WAIT_FAILED:
-			win32_perror("WaitForMultipleObjects failed");
-			exit(2);
-		default:
-			fprintf(stderr, "Unexpected return %d from "
-				"WaitForMultipleObjects\n", (int)ret);
-			exit(2);
-=======
 	rv = WaitForMultipleObjects(2, ha, FALSE, INFINITE);
 	switch (rv) {
 	    case WAIT_OBJECT_0:		/* socket close */
@@ -1396,7 +1348,6 @@
 	    case WAIT_OBJECT_0 + 1:	/* console input */
 		if (stdin_nr <= 0) {
 		    exit(0);
->>>>>>> dbb1a9f8
 		}
 		command = stdin_buf;
 		break;
