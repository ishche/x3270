--- conflicted
+++ resolved
@@ -73,11 +73,6 @@
 	$(RM) /tmp/pass
 
 # Sign the binaries using ksign.
-<<<<<<< HEAD
-SIGNFILES = $(shell awk '/Source:.*exe/ { print substr($$2,2,length($$2)-3) }' *.iss.tmpl | sed 's-\\-\\\\-g')
-CERT = z:\\hd\\xfer\\Cert2019.p12
-=======
->>>>>>> dbb1a9f8
 PASS = /p `cat /tmp/pass`
 
 # Rule for building the Inno Setup .exe file, deriving dependencies from the
