/*
 * Copyright (c) 2006-2012, 2014, 2016, 2019 Paul Mattes.
 * All rights reserved.
 * 
 * Redistribution and use in source and binary forms, with or without
 * modification, are permitted provided that the following conditions
 * are met:
 *     * Redistributions of source code must retain the above copyright
 *       notice, this list of conditions and the following disclaimer.
 *     * Redistributions in binary form must reproduce the above copyright
 *       notice, this list of conditions and the following disclaimer in the
 *       documentation and/or other materials provided with the distribution.
 *     * Neither the name of Paul Mattes nor his contributors may be used
 *       to endorse or promote products derived from this software without
 *       specific prior written permission.
 * 
 * THIS SOFTWARE IS PROVIDED BY PAUL MATTES "AS IS" AND ANY EXPRESS
 * OR IMPLIED WARRANTIES, INCLUDING, BUT NOT LIMITED TO, THE IMPLIED
 * WARRANTIES OF MERCHANTABILITY AND FITNESS FOR A PARTICULAR PURPOSE ARE
 * DISCLAIMED. IN NO EVENT SHALL PAUL MATTES BE LIABLE FOR ANY DIRECT,
 * INDIRECT, INCIDENTAL, SPECIAL, EXEMPLARY, OR CONSEQUENTIAL DAMAGES
 * (INCLUDING, BUT NOT LIMITED TO, PROCUREMENT OF SUBSTITUTE GOODS OR
 * SERVICES; LOSS OF USE, DATA, OR PROFITS; OR BUSINESS INTERRUPTION)
 * HOWEVER CAUSED AND ON ANY THEORY OF LIABILITY, WHETHER IN CONTRACT,
 * STRICT LIABILITY, OR TORT (INCLUDING NEGLIGENCE OR OTHERWISE) ARISING
 * IN ANY WAY OUT OF THE USE OF THIS SOFTWARE, EVEN IF ADVISED OF THE
 * POSSIBILITY OF SUCH DAMAGE.
 */

/*
 *	relinkc.h
 *		A Windows console-based 3270 Terminal Emulator
 *		Utility functions to read a session file and create a
 *		compatible shortcut.
 */

#define STR_SIZE	256

#define WIZARD_VER	2

typedef struct {
    	/* Fields for wc3270 3.3.9 (Wizard version 1) */
	char  session[STR_SIZE];	/* session name */
	char  host[STR_SIZE];		/* host name */
	DWORD port;			/* TCP port */
	char  luname[STR_SIZE];		/* LU name */
	DWORD ssl;			/* SSL tunnel flag */
	char  proxy_type[STR_SIZE];	/* proxy type */
	char  proxy_host[STR_SIZE];	/*  proxy host */
	char  proxy_port[STR_SIZE];	/*  proxy port */
	DWORD model;			/* model number */
	char  codepage[STR_SIZE];	/* code page name */
	DWORD is_dbcs;
	DWORD wpr3287;			/* wpr3287 flag */
	char  printerlu[STR_SIZE];	/*  printer LU */
	char  printer[STR_SIZE];	/*  Windows printer name */
	char  printercp[STR_SIZE];	/*  wpr3287 code page */
	char  keymaps[STR_SIZE];	/* keymap names */

	/* Field added for wc3270 3.3.10 (Wizard version 2) */
	unsigned char flags;		/* miscellaneous flags */
	unsigned char ov_rows;		/* oversize rows */
	unsigned char ov_cols;		/* oversize columns */
	unsigned char point_size;	/* font point size */
	unsigned char flags2;		/* more flags */
} session_t;

#define WF_EMBED_KEYMAPS	0x01	/* embed keymaps in session */
#define WF_AUTO_SHORTCUT	0x02	/* 'auto-shortcut' mode */
#define WF_WHITE_BG		0x04	/* white background */
#define WF_NO_MENUBAR		0x08	/* don't leave room for menu bar */
#define WF_VERIFY_HOST_CERTS	0x10	/* verify host certificate
					   (deprecated) */
#define WF_TRACE		0x20	/* trace at start-up */
#define WF_CROSSHAIR		0x40	/* crosshair cursor */
#define WF_ALTCURSOR		0x80	/* underscore cursor */

#define WF2_NEW_VHC_DEFAULT	0x01	/* has new verify-host-cert default */
#define WF2_NO_VERIFY_HOST_CERT	0x02	/* do not verify host certificate */
<<<<<<< HEAD
=======
#define WF2_ALWAYS_INSERT	0x04	/* always use insert mode */
>>>>>>> dbb1a9f8

typedef struct {
	char *name;
	char *hostcp;
	int is_dbcs;
	wchar_t *codepage;
} codepages_t;
extern codepages_t codepages[];
extern size_t num_codepages;
extern int wrows[6];
extern int wcols[6];

extern int read_user_settings(FILE *f, char **usp);
extern int read_session(FILE *f, session_t *s, char **usp);
extern HRESULT create_shortcut(session_t *session, char *exepath,
	char *linkpath, char *args, char *workingdir);<|MERGE_RESOLUTION|>--- conflicted
+++ resolved
@@ -77,10 +77,7 @@
 
 #define WF2_NEW_VHC_DEFAULT	0x01	/* has new verify-host-cert default */
 #define WF2_NO_VERIFY_HOST_CERT	0x02	/* do not verify host certificate */
-<<<<<<< HEAD
-=======
 #define WF2_ALWAYS_INSERT	0x04	/* always use insert mode */
->>>>>>> dbb1a9f8
 
 typedef struct {
 	char *name;
